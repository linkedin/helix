--- conflicted
+++ resolved
@@ -138,12 +138,8 @@
       boolean isAssignableForCustomizedResource = cache.getLiveInstances().containsKey(instance) && hasEvacuatedOp;
       // Note: if instance is not live, the mapping for that instance will not show up in
       // BestPossibleMapping (and ExternalView)
-<<<<<<< HEAD
-      if (assignableLiveInstancesMap.containsKey(instance)){
-=======
       // if instance is evacuated keep the instanceStateMap same as idealStateMap
       if ((assignableLiveInstancesMap.containsKey(instance) || isAssignableForCustomizedResource) && notInErrorState) {
->>>>>>> 61a0c141
         if (enabled) {
           instanceStateMap.put(instance, idealStateMap.get(instance));
         } else {
