--- conflicted
+++ resolved
@@ -23,11 +23,8 @@
 import java.util.HashMap;
 import java.util.List;
 import java.util.Map;
-<<<<<<< HEAD
-=======
 import java.util.Set;
 
->>>>>>> d89fbb93
 import org.apache.helix.controller.common.PartitionStateMap;
 import org.apache.helix.controller.common.ResourcesStateMap;
 import org.apache.helix.model.Partition;
@@ -60,12 +57,8 @@
    * @return
    */
   // TODO: remove this.
-<<<<<<< HEAD
-  @Deprecated public Map<String, Map<Partition, Map<String, String>>> getStateMap() {
-=======
   @Deprecated
   public Map<String, Map<Partition, Map<String, String>>> getStateMap() {
->>>>>>> d89fbb93
     Map<String, Map<Partition, Map<String, String>>> stateMap =
         new HashMap<String, Map<Partition, Map<String, String>>>();
     for (Map.Entry<String, PartitionStateMap> e : _resourceStateMap.entrySet()) {
@@ -97,11 +90,7 @@
 
   public void setPreferenceList(String resource, String partition, List<String> list) {
     if (_preferenceLists == null) {
-<<<<<<< HEAD
-      _preferenceLists = new HashMap<String, Map<String, List<String>>>();
-=======
       _preferenceLists = new HashMap<>();
->>>>>>> d89fbb93
     }
     if (!_preferenceLists.containsKey(resource)) {
       _preferenceLists.put(resource, new HashMap<String, List<String>>());
@@ -112,11 +101,7 @@
   public void setPreferenceLists(String resource,
       Map<String, List<String>> resourcePreferenceLists) {
     if (_preferenceLists == null) {
-<<<<<<< HEAD
-      _preferenceLists = new HashMap<String, Map<String, List<String>>>();
-=======
       _preferenceLists = new HashMap<>();
->>>>>>> d89fbb93
     }
     _preferenceLists.put(resource, resourcePreferenceLists);
   }
