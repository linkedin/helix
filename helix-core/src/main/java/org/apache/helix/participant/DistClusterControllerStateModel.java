--- conflicted
+++ resolved
@@ -38,12 +38,7 @@
 @StateModelInfo(initialState = "OFFLINE", states = {"LEADER", "STANDBY"})
 public class DistClusterControllerStateModel extends AbstractHelixLeaderStandbyStateModel {
   private static Logger logger = LoggerFactory.getLogger(DistClusterControllerStateModel.class);
-<<<<<<< HEAD
-
-  protected volatile Optional<HelixManager> _controllerOpt = Optional.empty();
-=======
   protected Optional<HelixManager> _controllerOpt = Optional.empty();
->>>>>>> 2864c81e
   private final Set<Pipeline.Type> _enabledPipelineTypes;
   private ClusterStatusMonitor _clusterStatusMonitor;
 
@@ -78,7 +73,7 @@
         newController.startTimerTasks();
         _controllerOpt = Optional.of(newController);
         if (!newController.isLeader()) {
-          logger.warn("Controller Leader session is not the same as the current session for {}. "
+          logger.error("Controller Leader session is not the same as the current session for {}. "
               + "This should not happen. Controller: {}", clusterName ,controllerName);
 
           // Publish metrics through ClusterStatusMonitor when not a leader
@@ -102,7 +97,6 @@
 
     if (_controllerOpt.isPresent()) {
       reset();
-      //TODO: log this message only if reset is successful
       logStateTransition("LEADER", "STANDBY", clusterName, controllerName);
     } else {
       logger.error("No controller exists for " + clusterName);
@@ -117,7 +111,6 @@
   @Override
   public void onBecomeDroppedFromOffline(Message message, NotificationContext context) {
     reset();
-    //TODO: log this message only if reset is successful
     logStateTransition("OFFLINE", "DROPPED", message == null ? "" : message.getPartitionName(),
         message == null ? "" : message.getTgtName());
   }
@@ -136,7 +129,7 @@
             + _controllerOpt.get().getClusterName());
         _controllerOpt.get().disconnect();
         if(_controllerOpt.get().isLeader()) {
-          logger.warn("Controller is still leader after disconnecting: {} for {}",
+          logger.error("Controller is still leader after disconnecting: {} for {}",
               _controllerOpt.get().getInstanceName(), _controllerOpt.get().getClusterName());
 
           // Publish metrics when controller is still leader during reset
