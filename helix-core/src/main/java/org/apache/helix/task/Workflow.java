package org.apache.helix.task;

/*
 * Licensed to the Apache Software Foundation (ASF) under one
 * or more contributor license agreements.  See the NOTICE file
 * distributed with this work for additional information
 * regarding copyright ownership.  The ASF licenses this file
 * to you under the Apache License, Version 2.0 (the
 * "License"); you may not use this file except in compliance
 * with the License.  You may obtain a copy of the License at
 *
 *   http://www.apache.org/licenses/LICENSE-2.0
 *
 * Unless required by applicable law or agreed to in writing,
 * software distributed under the License is distributed on an
 * "AS IS" BASIS, WITHOUT WARRANTIES OR CONDITIONS OF ANY
 * KIND, either express or implied.  See the License for the
 * specific language governing permissions and limitations
 * under the License.
 */

import java.io.BufferedReader;
import java.io.File;
import java.io.FileReader;
import java.io.Reader;
import java.io.StringReader;
import java.util.ArrayList;
import java.util.Collection;
import java.util.HashSet;
import java.util.List;
import java.util.Map;
import java.util.Set;
import java.util.TreeMap;

import org.apache.helix.HelixException;
import org.apache.helix.task.beans.JobBean;
import org.apache.helix.task.beans.WorkflowBean;
import org.yaml.snakeyaml.Yaml;
import org.yaml.snakeyaml.constructor.Constructor;

/**
 * Houses a job dag and config set to fully describe a job workflow
 */
public class Workflow {
  /** Default workflow name, useful constant for single-node workflows */
  public static final String UNSPECIFIED = "UNSPECIFIED";

  /** Workflow name */
  protected String _name;

  /** Holds workflow-level configurations */
  protected WorkflowConfig _workflowConfig;

  /** Contains the per-job configurations for all jobs specified in the provided dag */
  protected Map<String, Map<String, String>> _jobConfigs;

  /** Containers the per-job configurations of all individually-specified tasks */
  protected Map<String, List<TaskConfig>> _taskConfigs;

  /** Constructs and validates a workflow against a provided dag and config set */
  protected Workflow(String name, WorkflowConfig workflowConfig,
      Map<String, Map<String, String>> jobConfigs, Map<String, List<TaskConfig>> taskConfigs) {
    _name = name;
    _workflowConfig = workflowConfig;
    _jobConfigs = jobConfigs;
    _taskConfigs = taskConfigs;
    validate();
  }

  public String getName() {
    return _name;
  }

  public Map<String, Map<String, String>> getJobConfigs() {
    return _jobConfigs;
  }

  public Map<String, List<TaskConfig>> getTaskConfigs() {
    return _taskConfigs;
  }

  public WorkflowConfig getWorkflowConfig() {
    return _workflowConfig;
  }

  /**
   * @return Resource configuration key/value map.
   * @throws HelixException
   */
  public Map<String, String> getResourceConfigMap() throws HelixException {
    return _workflowConfig.getResourceConfigMap();
  }

  /**
   * Parses the YAML description from a file into a {@link Workflow} object.
   * @param file An abstract path name to the file containing the workflow description.
   * @return A {@link Workflow} object.
   * @throws Exception
   */
  public static Workflow parse(File file) throws Exception {
    BufferedReader br = new BufferedReader(new FileReader(file));
    return parse(br);
  }

  /**
   * Parses a YAML description of the workflow into a {@link Workflow} object. The YAML string is of
   * the following
   * form:
   * <p/>
   *
   * <pre>
   * name: MyFlow
   * jobs:
   *   - name : JobA
   *     command : SomeTask
   *     ...
   *   - name : JobB
   *     parents : [JobA]
   *     command : SomeOtherTask
   *     ...
   *   - name : JobC
   *     command : AnotherTask
   *     ...
   *   - name : JobD
   *     parents : [JobB, JobC]
   *     command : AnotherTask
   *     ...
   * </pre>
   * @param yaml A YAML string of the above form
   * @return A {@link Workflow} object.
   */
  public static Workflow parse(String yaml) throws Exception {
    return parse(new StringReader(yaml));
  }

  /**
   * Helper function to parse workflow from a generic {@link Reader}
   */
  private static Workflow parse(Reader reader) throws Exception {
    Yaml yaml = new Yaml(new Constructor(WorkflowBean.class));
    WorkflowBean wf = (WorkflowBean) yaml.load(reader);
    Builder workflowBuilder = new Builder(wf.name);

    if (wf != null && wf.jobs != null) {
      for (JobBean job : wf.jobs) {
        if (job.name == null) {
          throw new IllegalArgumentException("A job must have a name.");
        }
        JobConfig.Builder jobConfigBuilder = JobConfig.Builder.from(job);
        jobConfigBuilder.setWorkflow(wf.name);
        workflowBuilder.addJob(job.name, jobConfigBuilder);
        if (job.parents != null) {
          for (String parent : job.parents) {
            workflowBuilder.addParentChildDependency(parent, job.name);
          }
        }
      }
    }

    workflowBuilder.setWorkflowConfig(WorkflowConfig.Builder.from(wf).build());

    return workflowBuilder.build();
  }

  /**
   * Verifies that all nodes in provided dag have accompanying config and vice-versa.
   * Also checks dag for cycles and unreachable nodes, and ensures configs are valid.
   */
  public void validate() {
    // validate dag and configs
    Set<String> jobNamesInConfig = new HashSet<String>(_jobConfigs.keySet());
    Set<String> jobNamesInDag = new HashSet<String>(_workflowConfig.getJobDag().getAllNodes());
    if (!jobNamesInConfig.equals(jobNamesInDag)) {
      Set<String> jobNamesInConfigButNotInDag = new HashSet<String>(jobNamesInConfig);
      jobNamesInConfigButNotInDag.removeAll(jobNamesInDag);
      Set<String> jobNamesInDagButNotInConfig = new HashSet<String>(jobNamesInDag);
      jobNamesInDagButNotInConfig.removeAll(jobNamesInConfig);

      throw new IllegalArgumentException(
          "Job Names dismatch. Names in config but not in dag: " + jobNamesInConfigButNotInDag +
          ", names in dag but not in config: " + jobNamesInDagButNotInConfig);
    }

    int capacity = _workflowConfig.getCapacity();
    int dagSize = _workflowConfig.getJobDag().size();
    if (capacity > 0 && dagSize > capacity) {
      throw new IllegalArgumentException(String.format(
          "Failed to build workflow %s, number of jobs are more than its capacity! capacity(%d), jobs(%d)",
          _name, capacity, dagSize));
    }
    _workflowConfig.getJobDag().validate();

    for (String node : _jobConfigs.keySet()) {
      buildConfig(node);
    }
  }

  /** Builds a JobConfig from config map. Useful for validating configs */
  private JobConfig buildConfig(String job) {
    JobConfig.Builder b = JobConfig.Builder.fromMap(_jobConfigs.get(job));
    if (_taskConfigs != null && _taskConfigs.containsKey(job)) {
      b.addTaskConfigs(_taskConfigs.get(job));
    }
    return b.build();
  }

  /** Build a workflow incrementally from dependencies and single configs, validate at build time */
  public static class Builder {
    protected String _name;
    protected JobDag _dag;
    protected Map<String, Map<String, String>> _jobConfigs;
    protected Map<String, List<TaskConfig>> _taskConfigs;
    protected WorkflowConfig.Builder _workflowConfigBuilder;

    public Builder(String name) {
      _name = name;
      _dag = new JobDag();
      _jobConfigs = new TreeMap<String, Map<String, String>>();
      _taskConfigs = new TreeMap<String, List<TaskConfig>>();
    }

    protected Builder addConfig(String job, String key, String val) {
      job = namespacify(job);
      _dag.addNode(job);
      if (!_jobConfigs.containsKey(job)) {
        _jobConfigs.put(job, new TreeMap<String, String>());
      }
      _jobConfigs.get(job).put(key, val);
      return this;
    }

    private Builder addJobCommandConfigMap(String job, Map<String, String> jobConfigMap) {
      return addConfig(job, JobConfig.JobConfigProperty.JobCommandConfig.name(),
          TaskUtil.serializeJobCommandConfigMap(jobConfigMap));
    }

    /**
     * Please use addJob() instead.
     * @param job
     * @param jobConfigBuilder
     * @return
     */
    @Deprecated
    public Builder addJobConfig(String job, JobConfig.Builder jobConfigBuilder) {
      return addJob(job, jobConfigBuilder);
    }

    public Builder addJob(String job, JobConfig.Builder jobConfigBuilder) {
      JobConfig jobConfig = jobConfigBuilder.setWorkflow(_name).build();
      for (Map.Entry<String, String> e : jobConfig.getResourceConfigMap().entrySet()) {
        String key = e.getKey();
        String val = e.getValue();
        addConfig(job, key, val);
      }
      addTaskConfigs(job, jobConfig.getTaskConfigMap().values());
      return this;
    }

    protected Builder addTaskConfigs(String job, Collection<TaskConfig> taskConfigs) {
      job = namespacify(job);
      _dag.addNode(job);
      if (!_taskConfigs.containsKey(job)) {
        _taskConfigs.put(job, new ArrayList<TaskConfig>());
      }
      if (!_jobConfigs.containsKey(job)) {
        _jobConfigs.put(job, new TreeMap<String, String>());
      }
      _taskConfigs.get(job).addAll(taskConfigs);
      return this;
    }

    public Builder addParentChildDependency(String parent, String child) {
      parent = namespacify(parent);
      child = namespacify(child);
      _dag.addParentToChild(parent, child);

      return this;
    }

    /**
     * Please use setWorkflowConfigMap() instead.
     * @param workflowCfgMap
     * @return
     */
    public Builder fromMap(Map<String, String> workflowCfgMap) {
      return setWorkflowConfigMap(workflowCfgMap);
    }

    public Builder setWorkflowConfigMap(Map<String, String> workflowCfgMap) {
      if (workflowCfgMap != null && !workflowCfgMap.isEmpty()) {
        if (_workflowConfigBuilder == null) {
          _workflowConfigBuilder = WorkflowConfig.Builder.fromMap(workflowCfgMap);
        } else {
          _workflowConfigBuilder.setConfigMap(workflowCfgMap);
        }
      }
      return this;
    }

    /**
     * Set the config via an existing workflowConfig.
     * BE CAUTION!: All the previous settings will be override by setting here.
     *
     * @param workflowConfig
     * @return
     */
    public Builder setWorkflowConfig(WorkflowConfig workflowConfig) {
      _workflowConfigBuilder = new WorkflowConfig.Builder(workflowConfig);
      return this;
    }

    public WorkflowConfig getWorkflowConfig() {
      return _workflowConfigBuilder.build();
    }

    public Builder setScheduleConfig(ScheduleConfig scheduleConfig) {
      if (_workflowConfigBuilder == null) {
        _workflowConfigBuilder = new WorkflowConfig.Builder();
      }
      _workflowConfigBuilder.setScheduleConfig(scheduleConfig);
      return this;
    }

    public Builder setExpiry(long expiry) {
      if (_workflowConfigBuilder == null) {
        _workflowConfigBuilder = new WorkflowConfig.Builder();
      }
      _workflowConfigBuilder.setExpiry(expiry);
      return this;
    }

    @Deprecated
    public Builder setCapacity(int capacity) {
      if (_workflowConfigBuilder == null) {
        _workflowConfigBuilder = new WorkflowConfig.Builder();
      }
      _workflowConfigBuilder.setCapacity(capacity);
      return this;
    }

    public String namespacify(String job) {
      return TaskUtil.getNamespacedJobName(_name, job);
    }

    public Workflow build() {
      buildConfig();
      return new Workflow(_name, _workflowConfigBuilder.build(), _jobConfigs, _taskConfigs);
    }

    protected void buildConfig() {
      for (String task : _jobConfigs.keySet()) {
        _jobConfigs.get(task).put(JobConfig.JobConfigProperty.WorkflowID.name(), _name);
      }
      if (_workflowConfigBuilder == null) {
        _workflowConfigBuilder = new WorkflowConfig.Builder();
      }
<<<<<<< HEAD
=======
      _workflowConfigBuilder.setWorkflowId(_name);
>>>>>>> d89fbb93
      _workflowConfigBuilder.setJobDag(_dag);
    }
  }
}<|MERGE_RESOLUTION|>--- conflicted
+++ resolved
@@ -354,10 +354,7 @@
       if (_workflowConfigBuilder == null) {
         _workflowConfigBuilder = new WorkflowConfig.Builder();
       }
-<<<<<<< HEAD
-=======
       _workflowConfigBuilder.setWorkflowId(_name);
->>>>>>> d89fbb93
       _workflowConfigBuilder.setJobDag(_dag);
     }
   }
