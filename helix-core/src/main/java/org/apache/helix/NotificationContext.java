package org.apache.helix;

/*
 * Licensed to the Apache Software Foundation (ASF) under one
 * or more contributor license agreements.  See the NOTICE file
 * distributed with this work for additional information
 * regarding copyright ownership.  The ASF licenses this file
 * to you under the Apache License, Version 2.0 (the
 * "License"); you may not use this file except in compliance
 * with the License.  You may obtain a copy of the License at
 *
 *   http://www.apache.org/licenses/LICENSE-2.0
 *
 * Unless required by applicable law or agreed to in writing,
 * software distributed under the License is distributed on an
 * "AS IS" BASIS, WITHOUT WARRANTIES OR CONDITIONS OF ANY
 * KIND, either express or implied.  See the License for the
 * specific language governing permissions and limitations
 * under the License.
 */

import java.util.HashMap;
import java.util.Map;
import java.util.concurrent.ConcurrentHashMap;

/**
 * Metadata associated with a notification event and the current state of the cluster
 */
public class NotificationContext {
  /**
   * keys used for object map
   */
  public enum MapKey {
    TASK_EXECUTOR,
    CURRENT_STATE_UPDATE,
    HELIX_TASK_RESULT
  }

  private Map<String, Object> _map;

  private HelixManager _manager;
  private Type _type;
  private HelixConstants.ChangeType _changeType;
  private String _pathChanged;
  private String _eventName;
  private long _creationTime;

  /**
   * Get the name associated with the event
   *
   * @return event name
   */
  public String getEventName() {
    return _eventName;
  }

  /**
   * Set the name associated with the event
   *
   * @param eventName the event name
   */
  public void setEventName(String eventName) {
    _eventName = eventName;
  }

  /**
   * Instantiate with a HelixManager
   *
   * @param manager {@link HelixManager} object
   */
  public NotificationContext(HelixManager manager) {
    _manager = manager;
<<<<<<< HEAD
    _map = new ConcurrentHashMap<String, Object>();
=======
    _map = new HashMap<>();
    _creationTime = System.currentTimeMillis();
>>>>>>> d89fbb93
  }

  /**
   * Get the HelixManager associated with this notification
   *
   * @return {@link HelixManager} object
   */
  public HelixManager getManager() {
    return _manager;
  }

  /**
   * Get a map describing the update (keyed on {@link MapKey})
   *
   * @return the object map describing the update
   */
  public Map<String, Object> getMap() {
    return _map;
  }

  /**
   * Get the type of the notification
   *
   * @return the notification type
   */
  public Type getType() {
    return _type;
  }

  /**
   * Set the HelixManager associated with this notification
   *
   * @param manager {@link HelixManager} object
   */
  public void setManager(HelixManager manager) {
    this._manager = manager;
  }

  /**
   * Gets creation time.
   *
   * @return the creation time
   */
  public long getCreationTime() {
    return _creationTime;
  }

  /**
   * Sets creation time.
   *
   * @param creationTime the creation time
   */
  public void setCreationTime(long creationTime) {
    _creationTime = creationTime;
  }

  /**
   * Add notification metadata
   *
   * @param key   String value of a {@link MapKey}
   * @param value
   */
  public void add(String key, Object value) {
    _map.put(key, value);
  }

  /**
   * Set the notification map
   *
   * @param map
   */
  public void setMap(Map<String, Object> map) {
    this._map = map;
  }

  /**
   * Set the notification type
   *
   * @param {@link Type} object
   */
  public void setType(Type type) {
    this._type = type;
  }

  /**
   * Get a notification attribute
   *
   * @param key String from a {@link MapKey}
   */
  public Object get(String key) {
    return _map.get(key);
  }

  /**
   * Valid types of notifications
   */
  public enum Type {
    INIT,
    CALLBACK,
    FINALIZE
  }

  /**
   * Get the path changed status
   *
   * @return String corresponding to the path change
   */
  public String getPathChanged() {
    return _pathChanged;
  }

  /**
   * Set the path changed status
   *
   * @param pathChanged
   */
  public void setPathChanged(String pathChanged) {
    this._pathChanged = pathChanged;
  }

  /**
   * Gets the change type.
   *
   * @return the change type
   */
  public HelixConstants.ChangeType getChangeType() {
    return _changeType;
  }

  /**
   * Sets the change type.
   *
   * @param changeType the change type
   */
  public void setChangeType(HelixConstants.ChangeType changeType) {
    this._changeType = changeType;
  }
}<|MERGE_RESOLUTION|>--- conflicted
+++ resolved
@@ -21,7 +21,6 @@
 
 import java.util.HashMap;
 import java.util.Map;
-import java.util.concurrent.ConcurrentHashMap;
 
 /**
  * Metadata associated with a notification event and the current state of the cluster
@@ -70,12 +69,8 @@
    */
   public NotificationContext(HelixManager manager) {
     _manager = manager;
-<<<<<<< HEAD
-    _map = new ConcurrentHashMap<String, Object>();
-=======
     _map = new HashMap<>();
     _creationTime = System.currentTimeMillis();
->>>>>>> d89fbb93
   }
 
   /**
