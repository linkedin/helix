--- conflicted
+++ resolved
@@ -94,18 +94,7 @@
 
   public ZkClient(IZkConnection connection, int connectionTimeout,
       PathBasedZkSerializer zkSerializer) {
-<<<<<<< HEAD
-    super(connection, connectionTimeout, new ByteArraySerializer());
-    init(zkSerializer);
-  }
-
-  public ZkClient(IZkConnection connection, int connectionTimeout,
-      PathBasedZkSerializer zkSerializer, long operationRetryTimeout) {
-    super(connection, connectionTimeout, new ByteArraySerializer(), operationRetryTimeout);
-    init(zkSerializer);
-=======
     this(connection, connectionTimeout, zkSerializer, null, null);
->>>>>>> d89fbb93
   }
 
   public ZkClient(IZkConnection connection, int connectionTimeout, ZkSerializer zkSerializer) {
@@ -143,19 +132,13 @@
     this(zkServers, null, null);
   }
 
-<<<<<<< HEAD
-  protected void init(PathBasedZkSerializer zkSerializer) {
-=======
   protected void init(PathBasedZkSerializer zkSerializer, String monitorType, String monitorKey,
       String monitorInstanceName, boolean monitorRootPathOnly) {
->>>>>>> d89fbb93
     _zkSerializer = zkSerializer;
     if (LOG.isTraceEnabled()) {
       StackTraceElement[] calls = Thread.currentThread().getStackTrace();
       LOG.trace("created a zkclient. callstack: " + Arrays.asList(calls));
     }
-<<<<<<< HEAD
-=======
     try {
       if (monitorKey != null && !monitorKey.isEmpty() && monitorType != null && !monitorType
           .isEmpty()) {
@@ -167,7 +150,6 @@
     } catch (JMException e) {
       LOG.error("Error in creating ZkClientMonitor", e);
     }
->>>>>>> d89fbb93
   }
 
   @Override
@@ -395,19 +377,11 @@
     try {
       final byte[] data = _zkSerializer.serialize(datat, path);
       checkDataSizeLimit(data);
-<<<<<<< HEAD
-      return retryUntilConnected(new Callable<Stat>() {
-
-        @Override
-        public Stat call() throws Exception {
-          return ((ZkConnection) _connection).getZookeeper().setData(path, data, expectedVersion);
-=======
       Stat stat = retryUntilConnected(new Callable<Stat>() {
 
         @Override public Stat call() throws Exception {
           return ((ZkConnection) _connection).getZookeeper()
               .setData(path, data, expectedVersion);
->>>>>>> d89fbb93
         }
       });
       recordWrite(path, data, startT);
@@ -425,11 +399,7 @@
 
   @Override
   public String create(final String path, Object datat, final CreateMode mode)
-<<<<<<< HEAD
-      throws ZkInterruptedException, IllegalArgumentException, ZkException, RuntimeException {
-=======
       throws IllegalArgumentException, ZkException {
->>>>>>> d89fbb93
     if (path == null) {
       throw new NullPointerException("path must not be null.");
     }
@@ -437,13 +407,7 @@
     try {
       final byte[] data = datat == null ? null : serialize(datat, path);
       checkDataSizeLimit(data);
-<<<<<<< HEAD
-
-      return retryUntilConnected(new Callable<String>() {
-
-=======
       String actualPath = retryUntilConnected(new Callable<String>() {
->>>>>>> d89fbb93
         @Override
         public String call() throws Exception {
           return _connection.create(path, data, mode);
@@ -578,8 +542,6 @@
       throw new HelixException("Data size larger than 1M");
     }
   }
-<<<<<<< HEAD
-=======
 
   @Override public void process(WatchedEvent event) {
     boolean stateChanged = event.getPath() == null;
@@ -737,5 +699,4 @@
           _monitorType, _monitorKey, _monitorInstanceName, _monitorRootPathOnly);
     }
   }
->>>>>>> d89fbb93
 }