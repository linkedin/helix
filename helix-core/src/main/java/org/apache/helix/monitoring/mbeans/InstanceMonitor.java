--- conflicted
+++ resolved
@@ -90,12 +90,9 @@
   private SimpleDynamicMetric<Double> _maxCapacityUsageGauge;
   private SimpleDynamicMetric<Long> _messageQueueSizeGauge;
   private SimpleDynamicMetric<Long> _pastDueMessageGauge;
-<<<<<<< HEAD
   private SimpleDynamicMetric<Long> _errorPartitionsGauge;
-=======
   private SimpleDynamicMetric<Long> _partitionCountGauge;
   private SimpleDynamicMetric<Long> _topStatePartitionCountGauge;
->>>>>>> f8ecbc53
 
   // Instance Operation Duration Gauges (in milliseconds)
   private SimpleDynamicMetric<Long> _instanceOperationDurationEnableGauge;
@@ -153,16 +150,13 @@
     _pastDueMessageGauge =
         new SimpleDynamicMetric<>(InstanceMonitorMetric.PASTDUE_MESSAGE_GAUGE.metricName(),
             0L);
-<<<<<<< HEAD
     _errorPartitionsGauge =
         new SimpleDynamicMetric<>(InstanceMonitorMetric.ERROR_PARTITIONS_GAUGE.metricName(),
-=======
     _partitionCountGauge =
         new SimpleDynamicMetric<>(InstanceMonitorMetric.PARTITION_COUNT_GAUGE.metricName(),
             0L);
     _topStatePartitionCountGauge =
         new SimpleDynamicMetric<>(InstanceMonitorMetric.TOP_STATE_PARTITION_COUNT_GAUGE.metricName(),
->>>>>>> f8ecbc53
             0L);
 
     // Initialize instance operation duration gauges
@@ -188,12 +182,9 @@
         _maxCapacityUsageGauge,
         _messageQueueSizeGauge,
         _pastDueMessageGauge,
-<<<<<<< HEAD
         _errorPartitionsGauge,
-=======
         _partitionCountGauge,
         _topStatePartitionCountGauge,
->>>>>>> f8ecbc53
         _instanceOperationDurationEnableGauge,
         _instanceOperationDurationDisableGauge,
         _instanceOperationDurationEvacuateGauge,
@@ -233,13 +224,10 @@
 
   protected long getPastDueMessageGauge() { return _pastDueMessageGauge.getValue(); }
 
-<<<<<<< HEAD
   protected long getErrorPartitions() { return _errorPartitionsGauge.getValue(); }
-=======
   protected long getPartitionCount() { return _partitionCountGauge.getValue(); }
 
   protected long getTopStatePartitionCount() { return _topStatePartitionCountGauge.getValue(); }
->>>>>>> f8ecbc53
 
   /**
    * Get the current duration in ENABLE operation (in milliseconds)
