--- conflicted
+++ resolved
@@ -43,23 +43,14 @@
 import org.apache.helix.HelixException;
 import org.apache.helix.HelixManager;
 import org.apache.helix.InstanceType;
-<<<<<<< HEAD
-import org.apache.helix.MessageListener;
-=======
->>>>>>> d89fbb93
 import org.apache.helix.NotificationContext;
 import org.apache.helix.NotificationContext.MapKey;
 import org.apache.helix.NotificationContext.Type;
 import org.apache.helix.PropertyKey;
 import org.apache.helix.PropertyKey.Builder;
-<<<<<<< HEAD
-import org.apache.helix.controller.GenericHelixController;
-import org.apache.helix.model.ClusterConfig;
-=======
 import org.apache.helix.api.listeners.MessageListener;
 import org.apache.helix.api.listeners.PreFetch;
 import org.apache.helix.controller.GenericHelixController;
->>>>>>> d89fbb93
 import org.apache.helix.model.CurrentState;
 import org.apache.helix.model.HelixConfigScope;
 import org.apache.helix.model.HelixConfigScope.ConfigScopeProperty;
@@ -68,11 +59,7 @@
 import org.apache.helix.model.Message.MessageState;
 import org.apache.helix.model.Message.MessageType;
 import org.apache.helix.model.builder.HelixConfigScopeBuilder;
-<<<<<<< HEAD
-import org.apache.helix.monitoring.ParticipantStatusMonitor;
-=======
 import org.apache.helix.monitoring.mbeans.ParticipantStatusMonitor;
->>>>>>> d89fbb93
 import org.apache.helix.monitoring.mbeans.MessageQueueMonitor;
 import org.apache.helix.monitoring.mbeans.ParticipantMessageMonitor;
 import org.apache.helix.participant.HelixStateMachineEngine;
@@ -120,7 +107,6 @@
   // From storage point of view, only bootstrap case is expensive
   // and we need to throttle, which is mostly IO / network bounded.
   public static final int DEFAULT_PARALLEL_TASKS = 40;
-  public static final int DEFAULT_CANCELLATION_THREADPOOL_SIZE = 40;
   // TODO: create per-task type threadpool with customizable pool size
   protected final Map<String, MessageTaskInfo> _taskMap;
   private final Object _lock;
@@ -140,20 +126,6 @@
 
   final ConcurrentHashMap<String, ExecutorService> _executorMap;
 
-<<<<<<< HEAD
-  final ConcurrentHashMap<String, String> _messageTaskMap;
-  private ExecutorService _cancellationExcutorService;
-
-  /**
-   * separate executor for executing batch messages
-   */
-  ExecutorService _batchMessageExecutorService;
-
-
-  /* Resources whose configuration for dedicate thread pool has been checked.*/
-  final Set<String> _resourcesThreadpoolChecked;
-  boolean _batchMessageThreadpoolChecked;
-=======
   final ExecutorService _batchMessageExecutorService;
 
   final ConcurrentHashMap<String, String> _messageTaskMap;
@@ -163,37 +135,17 @@
   /* Resources whose configuration for dedicate thread pool has been checked.*/
   final Set<String> _resourcesThreadpoolChecked;
   final Set<String> _transitionTypeThreadpoolChecked;
->>>>>>> d89fbb93
 
   // timer for schedule timeout tasks
   final Timer _timer;
 
-<<<<<<< HEAD
-=======
   private boolean _isShuttingDown;
->>>>>>> d89fbb93
 
   public HelixTaskExecutor() {
     this(new ParticipantStatusMonitor(false, null));
   }
 
   public HelixTaskExecutor(ParticipantStatusMonitor participantStatusMonitor) {
-<<<<<<< HEAD
-    _taskMap = new ConcurrentHashMap<String, MessageTaskInfo>();
-
-    _hdlrFtyRegistry = new ConcurrentHashMap<String, MsgHandlerFactoryRegistryItem>();
-    _executorMap = new ConcurrentHashMap<String, ExecutorService>();
-    _messageTaskMap = new ConcurrentHashMap<String, String>();
-    _cancellationExcutorService = Executors.newFixedThreadPool(DEFAULT_CANCELLATION_THREADPOOL_SIZE);
-    _batchMessageExecutorService = Executors.newFixedThreadPool(DEFAULT_PARALLEL_TASKS);
-    _batchMessageThreadpoolChecked = false;
-    _resourcesThreadpoolChecked =
-        Collections.newSetFromMap(new ConcurrentHashMap<String, Boolean>());
-
-    _lock = new Object();
-    _statusUpdateUtil = new StatusUpdateUtil();
-    _monitor = participantStatusMonitor;
-=======
     _monitor = participantStatusMonitor;
     _taskMap = new ConcurrentHashMap<>();
 
@@ -212,7 +164,6 @@
     _lock = new Object();
     _statusUpdateUtil = new StatusUpdateUtil();
 
->>>>>>> d89fbb93
 
     _timer = new Timer(true); // created as a daemon timer thread to handle task timeout
 
@@ -284,21 +235,6 @@
       return;
     }
 
-<<<<<<< HEAD
-    if (!_batchMessageThreadpoolChecked) {
-      HelixDataAccessor accessor = manager.getHelixDataAccessor();
-      ClusterConfig clusterConfig = accessor.getProperty(accessor.keyBuilder().clusterConfig());
-      if (clusterConfig != null && clusterConfig.getBatchStateTransitionMaxThreads() > 0) {
-        LOG.info("Customize batch message thread pool with size : " + clusterConfig
-            .getBatchStateTransitionMaxThreads());
-        _batchMessageExecutorService =
-            Executors.newFixedThreadPool(clusterConfig.getBatchStateTransitionMaxThreads());
-      }
-      _batchMessageThreadpoolChecked = true;
-    }
-
-    String resourceName = message.getResourceName();
-=======
     String resourceName = message.getResourceName();
     String factoryName = message.getStateModelFactoryName();
     String stateModelName = message.getStateModelDef();
@@ -328,7 +264,6 @@
       }
     }
 
->>>>>>> d89fbb93
     if (!_resourcesThreadpoolChecked.contains(resourceName)) {
       int threadpoolSize = -1;
       ConfigAccessor configAccessor = manager.getConfigAccessor();
@@ -348,11 +283,6 @@
               "Failed to parse ThreadPoolSize from resourceConfig for resource" + resourceName, e);
         }
       }
-<<<<<<< HEAD
-      String key = MessageType.STATE_TRANSITION.name() + "." + resourceName;
-      if (threadpoolSize > 0) {
-        _executorMap.put(key, Executors.newFixedThreadPool(threadpoolSize));
-=======
       final String key = getPerResourceStateTransitionPoolName(resourceName);
       if (threadpoolSize > 0) {
         _executorMap.put(key, Executors.newFixedThreadPool(threadpoolSize, new ThreadFactory() {
@@ -360,23 +290,11 @@
             return new Thread(r, "GerenricHelixController-message_handle_" + key);
           }
         }));
->>>>>>> d89fbb93
         LOG.info("Added dedicate threadpool for resource: " + resourceName + " with size: "
             + threadpoolSize);
       } else {
         // if threadpool is not configured
         // check whether client specifies customized threadpool.
-<<<<<<< HEAD
-        String factoryName = message.getStateModelFactoryName();
-        String stateModelName = message.getStateModelDef();
-        if (factoryName == null) {
-          factoryName = HelixConstants.DEFAULT_STATE_MODEL_FACTORY;
-        }
-
-        StateModelFactory<? extends StateModel> stateModelFactory =
-            manager.getStateMachineEngine().getStateModelFactory(stateModelName, factoryName);
-=======
->>>>>>> d89fbb93
         if (stateModelFactory != null) {
           ExecutorService executor = stateModelFactory.getExecutorService(resourceName);
           if (executor != null) {
@@ -402,15 +320,6 @@
     if (message.getMsgType().equals(MessageType.STATE_TRANSITION.name())) {
       if(message.getBatchMessageMode() == true) {
         executorService = _batchMessageExecutorService;
-<<<<<<< HEAD
-      } else if (message.getMsgType().equals(MessageType.STATE_TRANSITION_CANCELLATION.name())) {
-        executorService = _cancellationExcutorService;
-      } else {
-        String resourceName = message.getResourceName();
-        if (resourceName != null) {
-          String key = message.getMsgType() + "." + resourceName;
-          if (_executorMap.containsKey(key)) {
-=======
       } else {
         String resourceName = message.getResourceName();
         if (resourceName != null) {
@@ -422,7 +331,6 @@
                 message.getResourceName(), message.getFromState(), message.getToState()));
             executorService = _executorMap.get(perStateTransitionTypeKey);
           } else if (_executorMap.containsKey(key)) {
->>>>>>> d89fbb93
             LOG.info("Find per-resource thread pool with key: " + key);
             executorService = _executorMap.get(key);
           }
@@ -509,9 +417,6 @@
 
           LOG.info("Submit task: " + taskId + " to pool: " + exeSvc);
           Future<HelixTaskResult> future = exeSvc.submit(task);
-          _messageTaskMap
-              .putIfAbsent(getMessageTarget(message.getResourceName(), message.getPartitionName()),
-                  taskId);
 
           _messageTaskMap
               .putIfAbsent(getMessageTarget(message.getResourceName(), message.getPartitionName()),
@@ -698,16 +603,10 @@
     LOG.info(sb.toString());
     _taskMap.clear();
 
-<<<<<<< HEAD
-    shutdownAndAwaitTermination(_cancellationExcutorService);
     _messageTaskMap.clear();
 
-=======
-    _messageTaskMap.clear();
-
     _knownMessageIds.clear();
 
->>>>>>> d89fbb93
     _lastSessionSyncTime = null;
   }
 
@@ -764,29 +663,6 @@
     }
   }
 
-<<<<<<< HEAD
-  private void syncSessionToController(HelixManager manager) {
-    if (_lastSessionSyncTime == null ||
-            System.currentTimeMillis() - _lastSessionSyncTime > SESSION_SYNC_INTERVAL) { // > delay since last sync
-      HelixDataAccessor accessor = manager.getHelixDataAccessor();
-      PropertyKey key = new Builder(manager.getClusterName()).controllerMessage(SESSION_SYNC);
-      if (accessor.getProperty(key) == null) {
-        LOG.info(String.format("Participant %s syncs session with controller", manager.getInstanceName()));
-        Message msg = new Message(MessageType.PARTICIPANT_SESSION_CHANGE, SESSION_SYNC);
-        msg.setSrcName(manager.getInstanceName());
-        msg.setTgtSessionId("*");
-        msg.setMsgState(MessageState.NEW);
-        msg.setMsgId(SESSION_SYNC);
-
-        Criteria cr = new Criteria();
-        cr.setRecipientInstanceType(InstanceType.CONTROLLER);
-        cr.setSessionSpecific(false);
-
-        manager.getMessagingService().send(cr, msg);
-        _lastSessionSyncTime = System.currentTimeMillis();
-      }
-    }
-=======
   private List<Message> readNewMessagesFromZK(HelixManager manager, String instanceName,
       HelixConstants.ChangeType changeType) {
     HelixDataAccessor accessor = manager.getHelixDataAccessor();
@@ -824,7 +700,6 @@
       }
     }
     return newMessages;
->>>>>>> d89fbb93
   }
 
   @Override
@@ -872,7 +747,6 @@
 
     // Update message count
     _messageQueueMonitor.setMessageQueueBacklog(messages.size());
-    _monitor.reportReceivedMessages(messages);
 
     // sort message by creation timestamp, so message created earlier is processed first
     Collections.sort(messages, Message.CREATE_TIME_COMPARATOR);
@@ -881,13 +755,8 @@
     Builder keyBuilder = accessor.keyBuilder();
 
     // message handlers created
-<<<<<<< HEAD
-    Map<String, MessageHandler> stateTransitionHandlers = new HashMap<String, MessageHandler>();
-    List<MessageHandler> nonStateTransitionHandlers = new ArrayList<MessageHandler>();
-=======
     Map<String, MessageHandler> stateTransitionHandlers = new HashMap<>();
     List<MessageHandler> nonStateTransitionHandlers = new ArrayList<>();
->>>>>>> d89fbb93
 
     // message read
     List<Message> readMsgs = new ArrayList<>();
@@ -905,12 +774,7 @@
       if (message.getMsgType().equalsIgnoreCase(MessageType.NO_OP.toString())) {
         LOG.info("Dropping NO-OP message. mid: " + message.getId() + ", from: "
             + message.getMsgSrc());
-<<<<<<< HEAD
-        accessor.removeProperty(message.getKey(keyBuilder, instanceName));
-        _monitor.reportProcessedMessage(message, ParticipantMessageMonitor.ProcessedMessageState.DISCARDED);
-=======
         removeMessageFromZk(accessor, message, instanceName);
->>>>>>> d89fbb93
         continue;
       }
 
@@ -923,11 +787,7 @@
                 + ", tgtSessionId in message: " + tgtSessionId + ", messageId: "
                 + message.getMsgId();
         LOG.warn(warningMessage);
-<<<<<<< HEAD
-        accessor.removeProperty(message.getKey(keyBuilder, instanceName));
-=======
         removeMessageFromZk(accessor, message, instanceName);
->>>>>>> d89fbb93
         _statusUpdateUtil.logWarning(message, HelixStateMachineEngine.class, warningMessage, accessor);
 
         // Proactively send a session sync message from participant to controller
@@ -938,10 +798,7 @@
             syncSessionToController(manager);
           }
         }
-<<<<<<< HEAD
-=======
         _monitor.reportReceivedMessage(message);
->>>>>>> d89fbb93
         _monitor.reportProcessedMessage(message, ParticipantMessageMonitor.ProcessedMessageState.DISCARDED);
         continue;
       }
@@ -952,12 +809,8 @@
         PropertyKey key = new Builder(manager.getClusterName()).liveInstances();
         List<LiveInstance> liveInstances = manager.getHelixDataAccessor().getChildValues(key);
         _controller.onLiveInstanceChange(liveInstances, changeContext);
-<<<<<<< HEAD
-        accessor.removeProperty(message.getKey(keyBuilder, instanceName));
-=======
         removeMessageFromZk(accessor, message, instanceName);
         _monitor.reportReceivedMessage(message);
->>>>>>> d89fbb93
         _monitor.reportProcessedMessage(message, ParticipantMessageMonitor.ProcessedMessageState.COMPLETED);
         continue;
       }
@@ -971,43 +824,16 @@
         if (LOG.isTraceEnabled()) {
           LOG.trace("Message already read. msgId: " + message.getMsgId());
         }
-        _monitor.reportProcessedMessage(message, ParticipantMessageMonitor.ProcessedMessageState.DISCARDED);
         continue;
       }
 
-<<<<<<< HEAD
-=======
       _monitor.reportReceivedMessage(message);
 
->>>>>>> d89fbb93
       // State Transition Cancellation
       // Three Types of Cancellation: 1. Message arrived with previous state transition
       //                              2. Message handled but task not started
       //                              3. Message handled and task already started
       if (message.getMsgType().equals(MessageType.STATE_TRANSITION_CANCELLATION.name())) {
-<<<<<<< HEAD
-        String messageTarget =
-            getMessageTarget(message.getResourceName(), message.getPartitionName());
-        // State transition message and cancel message are in same batch
-        if (stateTransitionHandlers.containsKey(messageTarget)) {
-          if (!isCancelingSameStateTransition(
-              stateTransitionHandlers.get(messageTarget).getMessage(), message)) {
-            removeMessageFromZk(accessor, message, instanceName);
-            continue;
-          }
-
-          markReadMessage(message, changeContext, accessor);
-          readMsgs.add(message);
-          _monitor.reportProcessedMessage(message,
-              ParticipantMessageMonitor.ProcessedMessageState.COMPLETED);
-          removeMessageFromZk(accessor, message, instanceName);
-          removeMessageFromZk(accessor, stateTransitionHandlers.get(messageTarget).getMessage(),
-              instanceName);
-          stateTransitionHandlers.remove(messageTarget);
-          continue;
-        } else {
-          if (_messageTaskMap.containsKey(messageTarget)) {
-=======
         String targetMessageName =
             getMessageTarget(message.getResourceName(), message.getPartitionName());
         // State transition message and cancel message are in same batch
@@ -1030,39 +856,24 @@
           continue;
         } else {
           if (_messageTaskMap.containsKey(targetMessageName)) {
->>>>>>> d89fbb93
             // Lock the task object to avoid race condition between cancel and start tasks.
             // Cancel the from future without interrupt ->  Cancel the task future without
             // interruptting the state transition that is already started.  If the state transition
             // is already started, we should call cancel in the state model.
-<<<<<<< HEAD
-            String taskId = _messageTaskMap.get(messageTarget);
-=======
             String taskId = _messageTaskMap.get(targetMessageName);
->>>>>>> d89fbb93
             HelixTask task = (HelixTask) _taskMap.get(taskId).getTask();
             Future<HelixTaskResult> future = _taskMap.get(taskId).getFuture();
 
             if (!isCancelingSameStateTransition(task.getMessage(), message)) {
               removeMessageFromZk(accessor, message, instanceName);
-<<<<<<< HEAD
-=======
               _monitor
                   .reportProcessedMessage(message, ParticipantMessageMonitor.ProcessedMessageState.DISCARDED);
->>>>>>> d89fbb93
               continue;
             }
 
             if (task.cancel()) {
               Message stateTransitionMessage = task.getMessage();
               future.cancel(false);
-<<<<<<< HEAD
-              _monitor.reportProcessedMessage(message,
-                  ParticipantMessageMonitor.ProcessedMessageState.COMPLETED);
-              removeMessageFromZk(accessor, message, instanceName);
-              removeMessageFromZk(accessor, stateTransitionMessage,
-                  instanceName);
-=======
               _messageTaskMap.remove(targetMessageName);
               _taskMap.remove(taskId);
               removeMessageFromZk(accessor, message, instanceName);
@@ -1071,7 +882,6 @@
                   .reportProcessedMessage(message, ParticipantMessageMonitor.ProcessedMessageState.COMPLETED);
               _monitor.reportProcessedMessage(stateTransitionMessage,
                   ParticipantMessageMonitor.ProcessedMessageState.DISCARDED);
->>>>>>> d89fbb93
               continue;
             }
           }
@@ -1082,7 +892,6 @@
       try {
         MessageHandler createHandler = createMessageHandler(message, changeContext);
         if (createHandler == null) {
-          _monitor.reportProcessedMessage(message, ParticipantMessageMonitor.ProcessedMessageState.DISCARDED);
           continue;
         }
         if (message.getMsgType().equals(MessageType.STATE_TRANSITION.name()) || message.getMsgType()
@@ -1108,12 +917,6 @@
       }
 
       markReadMessage(message, changeContext, accessor);
-<<<<<<< HEAD
-
-      _statusUpdateUtil.logInfo(message, HelixStateMachineEngine.class, "New Message", accessor);
-
-=======
->>>>>>> d89fbb93
       readMsgs.add(message);
 
       // batch creation of all current state meta data
@@ -1198,10 +1001,7 @@
   }
 
   private void removeMessageFromTaskAndFutureMap(Message message) {
-<<<<<<< HEAD
-=======
     _knownMessageIds.remove(message.getId());
->>>>>>> d89fbb93
     String messageTarget = getMessageTarget(message.getResourceName(), message.getPartitionName());
     if (_messageTaskMap.containsKey(messageTarget)) {
       _messageTaskMap.remove(messageTarget);
@@ -1218,17 +1018,6 @@
     return String.format("%s_%s", resourceName, partitionName);
   }
 
-<<<<<<< HEAD
-  private void removeMessageFromZk(HelixDataAccessor accessor, Message message,
-      String instanceName) {
-    Builder keyBuilder = accessor.keyBuilder();
-    if (message.getTgtName().equalsIgnoreCase("controller")) {
-      // TODO: removeProperty returns boolean
-      accessor.removeProperty(keyBuilder.controllerMessage(message.getMsgId()));
-    } else {
-      accessor.removeProperty(keyBuilder.message(instanceName, message.getMsgId()));
-    }
-=======
   private String getStateTransitionType(String prefix, String fromState, String toState){
     if (prefix == null || fromState == null || toState == null) {
       return null;
@@ -1243,7 +1032,6 @@
   private void removeMessageFromZk(HelixDataAccessor accessor, Message message,
       String instanceName) {
     accessor.removeProperty(message.getKey(accessor.keyBuilder(), instanceName));
->>>>>>> d89fbb93
   }
 
   @Override
