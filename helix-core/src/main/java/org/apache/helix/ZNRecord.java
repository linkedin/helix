--- conflicted
+++ resolved
@@ -515,12 +515,8 @@
    * Replace functionality is used to update this ZNRecord with the given ZNRecord. The value of a
    * field in this record will be replaced with the value of the same field in given record if it
    * presents. If there is new field in given ZNRecord but not in this record, add that field into
-<<<<<<< HEAD
-   * this record. The list fields and map fields will be replaced as a single entry.
-=======
    * this record.
    * The list fields and map fields will be replaced as a single entry.
->>>>>>> d89fbb93
    *
    * @param record
    */
@@ -534,7 +530,6 @@
 
   /**
    * Merge in a {@link ZNRecordDelta} corresponding to its merge policy
-   *
    * @param delta
    */
   void merge(ZNRecordDelta delta) {
