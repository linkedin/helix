--- conflicted
+++ resolved
@@ -199,15 +199,9 @@
   }
 
   @Test
-<<<<<<< HEAD
-  public void testMasterXfer()
-  {
-    String clusterName = "CLUSTER_" + _className + "_xfer";
-=======
   public void testChangeIdealStateWithPendingMsg()
   {
     String clusterName = "CLUSTER_" + _className + "_pending";
->>>>>>> 4b555d5f
     System.out.println("START " + clusterName + " at "
         + new Date(System.currentTimeMillis()));
 
@@ -216,20 +210,12 @@
     ClusterEvent event = new ClusterEvent("testEvent");
     event.addAttribute("helixmanager", manager);
 
-<<<<<<< HEAD
-    final String resourceName = "testResource_xfer";
-=======
     final String resourceName = "testResource_pending";
->>>>>>> 4b555d5f
     String[] resourceGroups = new String[] { resourceName };
     // ideal state: node0 is MASTER, node1 is SLAVE
     // replica=2 means 1 master and 1 slave
     setupIdealState(clusterName, new int[] { 0, 1 }, resourceGroups, 1, 2);
-<<<<<<< HEAD
-    setupLiveInstances(clusterName, new int[] { 1 });
-=======
     setupLiveInstances(clusterName, new int[] { 0, 1 });
->>>>>>> 4b555d5f
     setupStateModel(clusterName);
 
     // cluster data cache refresh pipeline
@@ -245,9 +231,6 @@
     rebalancePipeline.addStage(new MessageSelectionStage());
     rebalancePipeline.addStage(new TaskAssignmentStage());
 
-<<<<<<< HEAD
-    // round1: set node1 currentState to SLAVE
-=======
     // round1: set node0 currentState to OFFLINE and node1 currentState to SLAVE
     setCurrentState(clusterName,
                     "localhost_0",
@@ -255,7 +238,6 @@
                     resourceName + "_0",
                     "session_0",
                     "OFFLINE");
->>>>>>> 4b555d5f
     setCurrentState(clusterName,
                     "localhost_1",
                     resourceName,
@@ -272,24 +254,6 @@
             + "_0"));
     Assert.assertEquals(messages.size(),
                         1,
-<<<<<<< HEAD
-                        "Should output 1 message: SLAVE-MASTER for node1");
-    Message message = messages.get(0);
-    Assert.assertEquals(message.getFromState(), "SLAVE");
-    Assert.assertEquals(message.getToState(), "MASTER");
-    Assert.assertEquals(message.getTgtName(), "localhost_1");
-
-    // round2: updates node0 currentState to SLAVE but keep the
-    // message, make sure controller should not send S->M until removal is done
-    setupLiveInstances(clusterName, new int[] { 0 });
-    setCurrentState(clusterName,
-                    "localhost_0",
-                    resourceName,
-                    resourceName + "_0",
-                    "session_0",
-                    "SLAVE");
-
-=======
                         "Should output 1 message: OFFLINE-SLAVE for node0");
     Message message = messages.get(0);
     Assert.assertEquals(message.getFromState(), "OFFLINE");
@@ -300,7 +264,7 @@
     // message, make sure controller should not send O->DROPPEDN until O->S is done
     HelixAdmin admin = new ZKHelixAdmin(_gZkClient);
     admin.dropResource(clusterName, resourceName);
-    
+
     runPipeline(event, dataRefresh);
     runPipeline(event, rebalancePipeline);
     msgSelOutput = event.getAttribute(AttributeName.MESSAGES_SELECTED.toString());
@@ -317,17 +281,11 @@
     // round3: remove O->S for localhost_0, controller should now send O->DROPPED to localhost_0
     List<String> msgIds = accessor.getChildNames(PropertyType.MESSAGES, "localhost_0");
     accessor.removeProperty(PropertyType.MESSAGES, "localhost_0", msgIds.get(0));
->>>>>>> 4b555d5f
     runPipeline(event, dataRefresh);
     runPipeline(event, rebalancePipeline);
     msgSelOutput = event.getAttribute(AttributeName.MESSAGES_SELECTED.toString());
     messages = msgSelOutput.getMessages(resourceName, new Partition(resourceName + "_0"));
     Assert.assertEquals(messages.size(),
-<<<<<<< HEAD
-                        0,
-                        "Should NOT output 1 message: SLAVE-MASTER for node0");
-
-=======
                         1,
                         "Should output 1 message: OFFLINE->DROPPED for localhost_0");
     message = messages.get(0);
@@ -335,17 +293,93 @@
     Assert.assertEquals(message.getToState(), "DROPPED");
     Assert.assertEquals(message.getTgtName(), "localhost_0");
 
-    
->>>>>>> 4b555d5f
+
     System.out.println("END " + clusterName + " at "
         + new Date(System.currentTimeMillis()));
 
   }
-<<<<<<< HEAD
-
-=======
-  
->>>>>>> 4b555d5f
+
+
+  @Test
+  public void testMasterXfer()
+  {
+    String clusterName = "CLUSTER_" + _className + "_xfer";
+
+    System.out.println("START " + clusterName + " at "
+        + new Date(System.currentTimeMillis()));
+
+    DataAccessor accessor = new ZKDataAccessor(clusterName, _gZkClient);
+    HelixManager manager = new DummyClusterManager(clusterName, accessor);
+    ClusterEvent event = new ClusterEvent("testEvent");
+    event.addAttribute("helixmanager", manager);
+
+    final String resourceName = "testResource_xfer";
+    String[] resourceGroups = new String[] { resourceName };
+    // ideal state: node0 is MASTER, node1 is SLAVE
+    // replica=2 means 1 master and 1 slave
+    setupIdealState(clusterName, new int[] { 0, 1 }, resourceGroups, 1, 2);
+    setupLiveInstances(clusterName, new int[] { 1 });
+    setupStateModel(clusterName);
+
+    // cluster data cache refresh pipeline
+    Pipeline dataRefresh = new Pipeline();
+    dataRefresh.addStage(new ReadClusterDataStage());
+
+    // rebalance pipeline
+    Pipeline rebalancePipeline = new Pipeline();
+    rebalancePipeline.addStage(new ResourceComputationStage());
+    rebalancePipeline.addStage(new CurrentStateComputationStage());
+    rebalancePipeline.addStage(new BestPossibleStateCalcStage());
+    rebalancePipeline.addStage(new MessageGenerationPhase());
+    rebalancePipeline.addStage(new MessageSelectionStage());
+    rebalancePipeline.addStage(new TaskAssignmentStage());
+
+    // round1: set node1 currentState to SLAVE
+    setCurrentState(clusterName,
+                    "localhost_1",
+                    resourceName,
+                    resourceName + "_0",
+                    "session_1",
+                    "SLAVE");
+
+    runPipeline(event, dataRefresh);
+    runPipeline(event, rebalancePipeline);
+    MessageSelectionStageOutput msgSelOutput =
+        event.getAttribute(AttributeName.MESSAGES_SELECTED.toString());
+    List<Message> messages =
+        msgSelOutput.getMessages(resourceName, new Partition(resourceName
+            + "_0"));
+    Assert.assertEquals(messages.size(),
+                        1,
+                        "Should output 1 message: SLAVE-MASTER for node1");
+    Message message = messages.get(0);
+    Assert.assertEquals(message.getFromState(), "SLAVE");
+    Assert.assertEquals(message.getToState(), "MASTER");
+    Assert.assertEquals(message.getTgtName(), "localhost_1");
+
+    // round2: updates node0 currentState to SLAVE but keep the
+    // message, make sure controller should not send S->M until removal is done
+    setupLiveInstances(clusterName, new int[] { 0 });
+    setCurrentState(clusterName,
+                    "localhost_0",
+                    resourceName,
+                    resourceName + "_0",
+                    "session_0",
+                    "SLAVE");
+
+    runPipeline(event, dataRefresh);
+    runPipeline(event, rebalancePipeline);
+    msgSelOutput = event.getAttribute(AttributeName.MESSAGES_SELECTED.toString());
+    messages = msgSelOutput.getMessages(resourceName, new Partition(resourceName + "_0"));
+    Assert.assertEquals(messages.size(),
+                        0,
+                        "Should NOT output 1 message: SLAVE-MASTER for node0");
+
+    System.out.println("END " + clusterName + " at "
+        + new Date(System.currentTimeMillis()));
+
+  }
+
   protected void setCurrentState(String clusterName,
                                  String instance,
                                  String resourceGroupName,
