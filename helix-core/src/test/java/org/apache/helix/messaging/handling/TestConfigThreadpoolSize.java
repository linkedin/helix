package org.apache.helix.messaging.handling;

/*
 * Licensed to the Apache Software Foundation (ASF) under one
 * or more contributor license agreements.  See the NOTICE file
 * distributed with this work for additional information
 * regarding copyright ownership.  The ASF licenses this file
 * to you under the Apache License, Version 2.0 (the
 * "License"); you may not use this file except in compliance
 * with the License.  You may obtain a copy of the License at
 *
 *   http://www.apache.org/licenses/LICENSE-2.0
 *
 * Unless required by applicable law or agreed to in writing,
 * software distributed under the License is distributed on an
 * "AS IS" BASIS, WITHOUT WARRANTIES OR CONDITIONS OF ANY
 * KIND, either express or implied.  See the License for the
 * specific language governing permissions and limitations
 * under the License.
 */

import java.util.HashSet;
import java.util.List;
import java.util.concurrent.ThreadPoolExecutor;

import org.apache.helix.ConfigAccessor;
import org.apache.helix.HelixDataAccessor;
import org.apache.helix.HelixManager;
import org.apache.helix.NotificationContext;
<<<<<<< HEAD
import org.apache.helix.integration.ZkStandAloneCMTestBase;
import org.apache.helix.integration.manager.MockParticipantManager;
=======
import org.apache.helix.integration.common.ZkStandAloneCMTestBase;
>>>>>>> d89fbb93
import org.apache.helix.messaging.DefaultMessagingService;
import org.apache.helix.model.ClusterConfig;
import org.apache.helix.model.ConfigScope;
import org.apache.helix.model.Message;
import org.apache.helix.model.builder.ConfigScopeBuilder;
import org.testng.Assert;
import org.testng.annotations.Test;

import com.google.common.collect.ImmutableList;

public class TestConfigThreadpoolSize extends ZkStandAloneCMTestBase {
  public static class TestMessagingHandlerFactory implements MessageHandlerFactory {
    public static HashSet<String> _processedMsgIds = new HashSet<String>();

    @Override
    public MessageHandler createHandler(Message message, NotificationContext context) {
      return null;
    }

    @Override
    public String getMessageType() {
      return "TestMsg";
    }

    @Override public List<String> getMessageTypes() {
      return ImmutableList.of("TestMsg");
    }

    @Override
    public void reset() {
      // TODO Auto-generated method stub
    }

  }

  public static class TestMessagingHandlerFactory2 implements MessageHandlerFactory {
    public static HashSet<String> _processedMsgIds = new HashSet<String>();

    @Override
    public MessageHandler createHandler(Message message, NotificationContext context) {
      return null;
    }

    @Override
    public String getMessageType() {
      return "TestMsg2";
    }

    @Override public List<String> getMessageTypes() {
      return ImmutableList.of("TestMsg2");
    }

    @Override
    public void reset() {
      // TODO Auto-generated method stub
    }

  }

  @Test
  public void TestThreadPoolSizeConfig() {
    String instanceName = PARTICIPANT_PREFIX + "_" + (START_PORT + 0);
    HelixManager manager = _participants[0];

    ConfigAccessor accessor = manager.getConfigAccessor();
    ConfigScope scope =
        new ConfigScopeBuilder().forCluster(manager.getClusterName()).forParticipant(instanceName)
            .build();
    accessor.set(scope, "TestMsg." + HelixTaskExecutor.MAX_THREADS, "" + 12);

    scope = new ConfigScopeBuilder().forCluster(manager.getClusterName()).build();
    accessor.set(scope, "TestMsg." + HelixTaskExecutor.MAX_THREADS, "" + 8);

    for (int i = 0; i < NODE_NR; i++) {
      instanceName = PARTICIPANT_PREFIX + "_" + (START_PORT + i);

      _participants[i].getMessagingService().registerMessageHandlerFactory("TestMsg",
          new TestMessagingHandlerFactory());
      _participants[i].getMessagingService()
          .registerMessageHandlerFactory("TestMsg2", new TestMessagingHandlerFactory2());

    }

    for (int i = 0; i < NODE_NR; i++) {
      instanceName = PARTICIPANT_PREFIX + "_" + (START_PORT + i);

      DefaultMessagingService svc =
          (DefaultMessagingService) (_participants[i]
              .getMessagingService());
      HelixTaskExecutor helixExecutor = svc.getExecutor();
      ThreadPoolExecutor executor =
          (ThreadPoolExecutor) (helixExecutor._executorMap.get("TestMsg"));

      ThreadPoolExecutor executor2 =
          (ThreadPoolExecutor) (helixExecutor._executorMap.get("TestMsg2"));
      if (i != 0) {

        Assert.assertEquals(8, executor.getMaximumPoolSize());
      } else {
        Assert.assertEquals(12, executor.getMaximumPoolSize());
      }
      Assert.assertEquals(HelixTaskExecutor.DEFAULT_PARALLEL_TASKS, executor2.getMaximumPoolSize());
    }
  }

  @Test
  public void testBatchMessageStateTransitionThreadPoolSize() throws InterruptedException {
    int customizedThreads = 123;
    for (MockParticipantManager participantManager : _participants) {
      participantManager.syncStop();
    }

    HelixDataAccessor accessor = _manager.getHelixDataAccessor();
    ClusterConfig clusterConfig = accessor.getProperty(accessor.keyBuilder().clusterConfig());
    clusterConfig.setBatchStateTransitionMaxThreads(customizedThreads);
    accessor.setProperty(accessor.keyBuilder().clusterConfig(), clusterConfig);

    // Since old participants already checked the threadpool, shutdown all of others
    _setupTool.addInstanceToCluster(CLUSTER_NAME, "TestParticipant");
    MockParticipantManager newParticipant =
        new MockParticipantManager(ZK_ADDR, CLUSTER_NAME, "TestParticipant");
    newParticipant.syncStart();

    // Let messsage trigger update thread pool
    String dbName = "TestDBSubMessageThreadPool";
    _setupTool.addResourceToCluster(CLUSTER_NAME, dbName, 5, "OnlineOffline");
    _setupTool.rebalanceStorageCluster(CLUSTER_NAME, dbName, 1);

    Thread.sleep(1000);

    DefaultMessagingService svc = (DefaultMessagingService) (newParticipant.getMessagingService());
    HelixTaskExecutor helixExecutor = svc.getExecutor();
    Assert.assertEquals(
        ((ThreadPoolExecutor) helixExecutor._batchMessageExecutorService).getMaximumPoolSize(),
        customizedThreads);

  }
}<|MERGE_RESOLUTION|>--- conflicted
+++ resolved
@@ -24,20 +24,13 @@
 import java.util.concurrent.ThreadPoolExecutor;
 
 import org.apache.helix.ConfigAccessor;
-import org.apache.helix.HelixDataAccessor;
+import org.apache.helix.model.ConfigScope;
+import org.apache.helix.model.builder.ConfigScopeBuilder;
 import org.apache.helix.HelixManager;
 import org.apache.helix.NotificationContext;
-<<<<<<< HEAD
-import org.apache.helix.integration.ZkStandAloneCMTestBase;
-import org.apache.helix.integration.manager.MockParticipantManager;
-=======
 import org.apache.helix.integration.common.ZkStandAloneCMTestBase;
->>>>>>> d89fbb93
 import org.apache.helix.messaging.DefaultMessagingService;
-import org.apache.helix.model.ClusterConfig;
-import org.apache.helix.model.ConfigScope;
 import org.apache.helix.model.Message;
-import org.apache.helix.model.builder.ConfigScopeBuilder;
 import org.testng.Assert;
 import org.testng.annotations.Test;
 
@@ -137,37 +130,4 @@
       Assert.assertEquals(HelixTaskExecutor.DEFAULT_PARALLEL_TASKS, executor2.getMaximumPoolSize());
     }
   }
-
-  @Test
-  public void testBatchMessageStateTransitionThreadPoolSize() throws InterruptedException {
-    int customizedThreads = 123;
-    for (MockParticipantManager participantManager : _participants) {
-      participantManager.syncStop();
-    }
-
-    HelixDataAccessor accessor = _manager.getHelixDataAccessor();
-    ClusterConfig clusterConfig = accessor.getProperty(accessor.keyBuilder().clusterConfig());
-    clusterConfig.setBatchStateTransitionMaxThreads(customizedThreads);
-    accessor.setProperty(accessor.keyBuilder().clusterConfig(), clusterConfig);
-
-    // Since old participants already checked the threadpool, shutdown all of others
-    _setupTool.addInstanceToCluster(CLUSTER_NAME, "TestParticipant");
-    MockParticipantManager newParticipant =
-        new MockParticipantManager(ZK_ADDR, CLUSTER_NAME, "TestParticipant");
-    newParticipant.syncStart();
-
-    // Let messsage trigger update thread pool
-    String dbName = "TestDBSubMessageThreadPool";
-    _setupTool.addResourceToCluster(CLUSTER_NAME, dbName, 5, "OnlineOffline");
-    _setupTool.rebalanceStorageCluster(CLUSTER_NAME, dbName, 1);
-
-    Thread.sleep(1000);
-
-    DefaultMessagingService svc = (DefaultMessagingService) (newParticipant.getMessagingService());
-    HelixTaskExecutor helixExecutor = svc.getExecutor();
-    Assert.assertEquals(
-        ((ThreadPoolExecutor) helixExecutor._batchMessageExecutorService).getMaximumPoolSize(),
-        customizedThreads);
-
-  }
 }