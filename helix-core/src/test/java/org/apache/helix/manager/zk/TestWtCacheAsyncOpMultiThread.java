--- conflicted
+++ resolved
@@ -70,14 +70,8 @@
 
         for (int i = 0; i < 5; i++) {
           int k = j * 5 + i;
-<<<<<<< HEAD
-          String path =
-              PropertyPathBuilder.getPath(PropertyType.CURRENTSTATES, _clusterName,
-                  "localhost_8901", "session_0", "TestDB" + k);
-=======
           String path = PropertyPathBuilder.instanceCurrentState(
               _clusterName, "localhost_8901", "session_0", "TestDB" + k);
->>>>>>> d89fbb93
           ZNRecord record = new ZNRecord("TestDB" + k);
 
           paths.add(path);
@@ -119,14 +113,8 @@
         updaters.clear();
 
         for (int i = 0; i < 10; i++) {
-<<<<<<< HEAD
-          String path =
-              PropertyPathBuilder.getPath(PropertyType.CURRENTSTATES, _clusterName,
-                  "localhost_8901", "session_0", "TestDB" + i);
-=======
           String path = PropertyPathBuilder.instanceCurrentState(
               _clusterName, "localhost_8901", "session_0", "TestDB" + i);
->>>>>>> d89fbb93
 
           ZNRecord newRecord = new ZNRecord("TestDB" + i);
           newRecord.setSimpleField("" + j, "" + j);
@@ -180,12 +168,7 @@
 
         for (int i = 0; i < 5; i++) {
           int k = j * 5 + i;
-<<<<<<< HEAD
-          String path =
-              PropertyPathBuilder.getPath(PropertyType.EXTERNALVIEW, _clusterName, "TestDB" + k);
-=======
           String path = PropertyPathBuilder.externalView(_clusterName, "TestDB" + k);
->>>>>>> d89fbb93
           ZNRecord record = new ZNRecord("TestDB" + k);
 
           paths.add(path);
@@ -211,14 +194,8 @@
     System.out.println("START " + clusterName + " at " + new Date(System.currentTimeMillis()));
 
     // init zkCacheDataAccessor
-<<<<<<< HEAD
-    String curStatePath =
-        PropertyPathBuilder.getPath(PropertyType.CURRENTSTATES, clusterName, "localhost_8901");
-    String extViewPath = PropertyPathBuilder.getPath(PropertyType.EXTERNALVIEW, clusterName);
-=======
     String curStatePath = PropertyPathBuilder.instanceCurrentState(clusterName, "localhost_8901");
     String extViewPath = PropertyPathBuilder.externalView(clusterName);
->>>>>>> d89fbb93
 
     ZkBaseDataAccessor<ZNRecord> baseAccessor = new ZkBaseDataAccessor<ZNRecord>(_gZkClient);
 
