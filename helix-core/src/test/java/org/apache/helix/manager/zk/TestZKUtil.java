package org.apache.helix.manager.zk;

/*
 * Licensed to the Apache Software Foundation (ASF) under one
 * or more contributor license agreements.  See the NOTICE file
 * distributed with this work for additional information
 * regarding copyright ownership.  The ASF licenses this file
 * to you under the Apache License, Version 2.0 (the
 * "License"); you may not use this file except in compliance
 * with the License.  You may obtain a copy of the License at
 *
 *   http://www.apache.org/licenses/LICENSE-2.0
 *
 * Unless required by applicable law or agreed to in writing,
 * software distributed under the License is distributed on an
 * "AS IS" BASIS, WITHOUT WARRANTIES OR CONDITIONS OF ANY
 * KIND, either express or implied.  See the License for the
 * specific language governing permissions and limitations
 * under the License.
 */

import java.util.ArrayList;
import java.util.Arrays;
<<<<<<< HEAD
import java.util.HashMap;
import java.util.List;
import java.util.Map;
import org.apache.helix.PropertyPathBuilder;
=======
import java.util.Collections;
import java.util.HashMap;
import java.util.List;

import java.util.Map;
import org.apache.helix.PropertyPathBuilder;
import org.apache.helix.PropertyType;
>>>>>>> d89fbb93
import org.apache.helix.TestHelper;
import org.apache.helix.ZNRecord;
import org.apache.helix.ZkUnitTestBase;
import org.apache.log4j.Logger;
import org.testng.AssertJUnit;
import org.testng.annotations.AfterClass;
import org.testng.annotations.BeforeClass;
import org.testng.annotations.Test;

public class TestZKUtil extends ZkUnitTestBase {
  private static Logger LOG = Logger.getLogger(TestZKUtil.class);

  String clusterName = CLUSTER_PREFIX + "_" + getShortClassName();
  ZkClient _zkClient;

  @BeforeClass()
  public void beforeClass() throws Exception {
    _zkClient = new ZkClient(ZK_ADDR);
    _zkClient.setZkSerializer(new ZNRecordSerializer());
    if (_zkClient.exists("/" + clusterName)) {
      _zkClient.deleteRecursive("/" + clusterName);
    }

    boolean result = ZKUtil.isClusterSetup(clusterName, _zkClient);
    AssertJUnit.assertFalse(result);
    result = ZKUtil.isClusterSetup(null, _zkClient);
    AssertJUnit.assertFalse(result);

    result = ZKUtil.isClusterSetup(null, null);
    AssertJUnit.assertFalse(result);

    result = ZKUtil.isClusterSetup(clusterName, null);
    AssertJUnit.assertFalse(result);

    TestHelper.setupEmptyCluster(_zkClient, clusterName);
  }

  @AfterClass()
  public void afterClass() {
    _zkClient.close();
  }

  @Test()
  public void testIsClusterSetup() {
    boolean result = ZKUtil.isClusterSetup(clusterName, _zkClient);
    AssertJUnit.assertTrue(result);
  }

  @Test()
  public void testChildrenOperations() {
    List<ZNRecord> list = new ArrayList<ZNRecord>();
    list.add(new ZNRecord("id1"));
    list.add(new ZNRecord("id2"));
    String path = PropertyPathBuilder.instanceConfig(clusterName);
    ZKUtil.createChildren(_zkClient, path, list);
    list = ZKUtil.getChildren(_zkClient, path);
    AssertJUnit.assertEquals(2, list.size());

    ZKUtil.dropChildren(_zkClient, path, list);
    ZKUtil.dropChildren(_zkClient, path, new ZNRecord("id1"));
    list = ZKUtil.getChildren(_zkClient, path);
    AssertJUnit.assertEquals(0, list.size());

    ZKUtil.dropChildren(_zkClient, path, (List<ZNRecord>) null);
  }

  @Test()
  public void testUpdateIfExists() {
    String path = PropertyPathBuilder.instanceConfig(clusterName, "id3");
    ZNRecord record = new ZNRecord("id4");
    ZKUtil.updateIfExists(_zkClient, path, record, false);
    AssertJUnit.assertFalse(_zkClient.exists(path));
    _zkClient.createPersistent(path);
    ZKUtil.updateIfExists(_zkClient, path, record, false);
    AssertJUnit.assertTrue(_zkClient.exists(path));
    record = _zkClient.readData(path);
    AssertJUnit.assertEquals("id4", record.getId());
  }

  @Test()
  public void testSubtract() {
    String path = PropertyPathBuilder.instanceConfig(clusterName, "id5");
    ZNRecord record = new ZNRecord("id5");
    record.setSimpleField("key1", "value1");
    _zkClient.createPersistent(path, record);
    ZKUtil.subtract(_zkClient, path, record);
    record = _zkClient.readData(path);
    AssertJUnit.assertNull(record.getSimpleField("key1"));
  }

  @Test()
  public void testNullChildren() {
    String path = PropertyPathBuilder.instanceConfig(clusterName, "id6");
    ZKUtil.createChildren(_zkClient, path, (List<ZNRecord>) null);
  }

  @Test()
  public void testCreateOrMerge() {
    String path = PropertyPathBuilder.instanceConfig(clusterName, "id7");
    ZNRecord record = new ZNRecord("id7");
    List<String> list = Arrays.asList("value1");
    record.setListField("list", list);
    ZKUtil.createOrMerge(_zkClient, path, record, true, true);
    record = _zkClient.readData(path);
    AssertJUnit.assertEquals(list, record.getListField("list"));

    record = new ZNRecord("id7");
    List<String> list2 = Arrays.asList("value2");
    record.setListField("list", list2);
    ZKUtil.createOrMerge(_zkClient, path, record, true, true);
    record = _zkClient.readData(path);
    AssertJUnit.assertEquals(Arrays.asList("value1", "value2"), record.getListField("list"));

    Map<String, String> map = new HashMap<String, String>() {{put("k1", "v1");}};
    record.setMapField("map", map);
    ZKUtil.createOrMerge(_zkClient, path, record, true, true);
    record = _zkClient.readData(path);
    AssertJUnit.assertEquals(map, record.getMapField("map"));

    record = new ZNRecord("id7");
    Map<String, String> map2 = new HashMap<String, String>() {{put("k2", "v2");}};
    record.setMapField("map", map2);
    ZKUtil.createOrMerge(_zkClient, path, record, true, true);
    record = _zkClient.readData(path);
    AssertJUnit.assertEquals(new HashMap<String, String>() {{
      put("k1", "v1");
      put("k2", "v2");
    }}, record.getMapField("map"));
  }

  @Test()
  public void testCreateOrReplace() {
    String path = PropertyPathBuilder.instanceConfig(clusterName, "id8");
    ZNRecord record = new ZNRecord("id8");
    ZKUtil.createOrReplace(_zkClient, path, record, true);
    record = _zkClient.readData(path);
    AssertJUnit.assertEquals("id8", record.getId());
    record = new ZNRecord("id9");
    ZKUtil.createOrReplace(_zkClient, path, record, true);
    record = _zkClient.readData(path);
    AssertJUnit.assertEquals("id9", record.getId());
  }

  @Test()
  public void testCreateOrUpdate() {
    String path = PropertyPathBuilder.instanceConfig(clusterName, "id7");
    ZNRecord record = new ZNRecord("id7");
    ZKUtil.createOrMerge(_zkClient, path, record, true, true);
    record = _zkClient.readData(path);
    AssertJUnit.assertEquals("id7", record.getId());

    record = new ZNRecord("id7");
    List<String> list = Arrays.asList("value1", "value2");
    record.setListField("list", list);
    ZKUtil.createOrUpdate(_zkClient, path, record, true, true);
    record = _zkClient.readData(path);
    AssertJUnit.assertEquals(list, record.getListField("list"));

    record = new ZNRecord("id7");
    List<String> list2 = Arrays.asList("value3", "value4");
    record.setListField("list", list2);
    ZKUtil.createOrUpdate(_zkClient, path, record, true, true);
    record = _zkClient.readData(path);
    AssertJUnit.assertEquals(list2, record.getListField("list"));


    Map<String, String> map = new HashMap<String, String>() {{put("k1", "v1");}};
    record.setMapField("map", map);
    ZKUtil.createOrUpdate(_zkClient, path, record, true, true);
    record = _zkClient.readData(path);
    AssertJUnit.assertEquals(map, record.getMapField("map"));

    record = new ZNRecord("id7");
    Map<String, String> map2 = new HashMap<String, String>() {{put("k2", "v2");}};
    record.setMapField("map", map2);
    ZKUtil.createOrUpdate(_zkClient, path, record, true, true);
    record = _zkClient.readData(path);
    AssertJUnit.assertEquals(new HashMap<String, String>() {{
      put("k2", "v2");
    }}, record.getMapField("map"));
  }
}<|MERGE_RESOLUTION|>--- conflicted
+++ resolved
@@ -19,14 +19,9 @@
  * under the License.
  */
 
+import java.io.IOException;
 import java.util.ArrayList;
 import java.util.Arrays;
-<<<<<<< HEAD
-import java.util.HashMap;
-import java.util.List;
-import java.util.Map;
-import org.apache.helix.PropertyPathBuilder;
-=======
 import java.util.Collections;
 import java.util.HashMap;
 import java.util.List;
@@ -34,10 +29,10 @@
 import java.util.Map;
 import org.apache.helix.PropertyPathBuilder;
 import org.apache.helix.PropertyType;
->>>>>>> d89fbb93
 import org.apache.helix.TestHelper;
 import org.apache.helix.ZNRecord;
 import org.apache.helix.ZkUnitTestBase;
+import org.apache.helix.model.HelixConfigScope.ConfigScopeProperty;
 import org.apache.log4j.Logger;
 import org.testng.AssertJUnit;
 import org.testng.annotations.AfterClass;
@@ -51,7 +46,7 @@
   ZkClient _zkClient;
 
   @BeforeClass()
-  public void beforeClass() throws Exception {
+  public void beforeClass() throws IOException, Exception {
     _zkClient = new ZkClient(ZK_ADDR);
     _zkClient.setZkSerializer(new ZNRecordSerializer());
     if (_zkClient.exists("/" + clusterName)) {
@@ -110,7 +105,7 @@
     _zkClient.createPersistent(path);
     ZKUtil.updateIfExists(_zkClient, path, record, false);
     AssertJUnit.assertTrue(_zkClient.exists(path));
-    record = _zkClient.readData(path);
+    record = _zkClient.<ZNRecord> readData(path);
     AssertJUnit.assertEquals("id4", record.getId());
   }
 
@@ -121,7 +116,7 @@
     record.setSimpleField("key1", "value1");
     _zkClient.createPersistent(path, record);
     ZKUtil.subtract(_zkClient, path, record);
-    record = _zkClient.readData(path);
+    record = _zkClient.<ZNRecord> readData(path);
     AssertJUnit.assertNull(record.getSimpleField("key1"));
   }
 
@@ -170,11 +165,11 @@
     String path = PropertyPathBuilder.instanceConfig(clusterName, "id8");
     ZNRecord record = new ZNRecord("id8");
     ZKUtil.createOrReplace(_zkClient, path, record, true);
-    record = _zkClient.readData(path);
+    record = _zkClient.<ZNRecord> readData(path);
     AssertJUnit.assertEquals("id8", record.getId());
     record = new ZNRecord("id9");
     ZKUtil.createOrReplace(_zkClient, path, record, true);
-    record = _zkClient.readData(path);
+    record = _zkClient.<ZNRecord> readData(path);
     AssertJUnit.assertEquals("id9", record.getId());
   }
 
