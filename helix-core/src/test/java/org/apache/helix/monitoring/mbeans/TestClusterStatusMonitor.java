package org.apache.helix.monitoring.mbeans;

/*
 * Licensed to the Apache Software Foundation (ASF) under one
 * or more contributor license agreements.  See the NOTICE file
 * distributed with this work for additional information
 * regarding copyright ownership.  The ASF licenses this file
 * to you under the Apache License, Version 2.0 (the
 * "License"); you may not use this file except in compliance
 * with the License.  You may obtain a copy of the License at
 *
 *     http://www.apache.org/licenses/LICENSE-2.0
 *
 * Unless required by applicable law or agreed to in writing,
 * software distributed under the License is distributed on an
 * "AS IS" BASIS, WITHOUT WARRANTIES OR CONDITIONS OF ANY
 * KIND, either express or implied.  See the License for the
 * specific language governing permissions and limitations
 * under the License.
 */

import java.io.IOException;
import java.lang.management.ManagementFactory;
import java.util.ArrayList;
import java.util.Collections;
import java.util.Date;
import java.util.HashMap;
import java.util.Iterator;
import java.util.List;
import java.util.Map;
import java.util.Random;
import java.util.Set;
import java.util.UUID;
import javax.management.AttributeNotFoundException;
import javax.management.InstanceNotFoundException;
import javax.management.JMException;
import javax.management.MBeanException;
import javax.management.MBeanServerConnection;
import javax.management.MalformedObjectNameException;
import javax.management.ObjectName;
import javax.management.ReflectionException;

import com.google.common.collect.ImmutableList;
import com.google.common.collect.ImmutableMap;
import com.google.common.collect.Maps;
import org.apache.helix.TestHelper;
import org.apache.helix.common.caches.TaskDataCache;
import org.apache.helix.model.ClusterConfig;
import org.apache.helix.model.LiveInstance;
import org.apache.helix.task.AssignableInstanceManager;
import org.apache.helix.task.assigner.TaskAssignResult;
import org.apache.helix.zookeeper.datamodel.ZNRecord;
import org.apache.helix.controller.stages.BestPossibleStateOutput;
import org.apache.helix.model.BuiltInStateModelDefinitions;
import org.apache.helix.model.ExternalView;
import org.apache.helix.model.IdealState;
import org.apache.helix.model.InstanceConfig;
import org.apache.helix.model.Message;
import org.apache.helix.model.Partition;
import org.apache.helix.model.Resource;
import org.apache.helix.model.StateModelDefinition;
import org.apache.helix.tools.DefaultIdealStateCalculator;
import org.apache.helix.tools.StateModelConfigGenerator;
import org.mockito.Mockito;
import org.testng.Assert;
import org.testng.annotations.Test;
import org.testng.collections.Sets;

import static org.mockito.Mockito.when;


public class TestClusterStatusMonitor {
  private static final MBeanServerConnection _server = ManagementFactory.getPlatformMBeanServer();
  private String testDB = "TestDB";
  private String testDB_0 = testDB + "_0";

  @Test()
  public void testReportData() throws Exception {
    String className = TestHelper.getTestClassName();
    String methodName = TestHelper.getTestMethodName();
    String clusterName = className + "_" + methodName;
    int n = 5;

    System.out.println("START " + clusterName + " at " + new Date(System.currentTimeMillis()));

    ClusterStatusMonitor monitor = new ClusterStatusMonitor(clusterName);
    monitor.active();
    ObjectName clusterMonitorObjName = monitor.getObjectName(monitor.clusterBeanName());

    Assert.assertTrue(_server.isRegistered(clusterMonitorObjName));

    // Test #setPerInstanceResourceStatus()
    BestPossibleStateOutput bestPossibleStates = new BestPossibleStateOutput();
    bestPossibleStates.setState(testDB, new Partition(testDB_0), "localhost_12918", "MASTER");
    bestPossibleStates.setState(testDB, new Partition(testDB_0), "localhost_12919", "SLAVE");
    bestPossibleStates.setState(testDB, new Partition(testDB_0), "localhost_12920", "SLAVE");
    bestPossibleStates.setState(testDB, new Partition(testDB_0), "localhost_12921", "OFFLINE");
    bestPossibleStates.setState(testDB, new Partition(testDB_0), "localhost_12922", "DROPPED");

    Map<String, InstanceConfig> instanceConfigMap = Maps.newHashMap();
    for (int i = 0; i < n; i++) {
      String instanceName = "localhost_" + (12918 + i);
      InstanceConfig config = new InstanceConfig(instanceName);
      instanceConfigMap.put(instanceName, config);
    }

    Map<String, Resource> resourceMap = Maps.newHashMap();
    Resource db = new Resource(testDB);
    db.setStateModelDefRef("MasterSlave");
    db.addPartition(testDB_0);
    resourceMap.put(testDB, db);

    Map<String, StateModelDefinition> stateModelDefMap = Maps.newHashMap();
    StateModelDefinition msStateModelDef =
        new StateModelDefinition(StateModelConfigGenerator.generateConfigForMasterSlave());
    stateModelDefMap.put("MasterSlave", msStateModelDef);

    monitor.setPerInstanceResourceStatus(bestPossibleStates, instanceConfigMap, resourceMap,
        stateModelDefMap);

    // localhost_12918 should have 1 partition because it's MASTER
    ObjectName objName =
        monitor.getObjectName(monitor.getPerInstanceResourceBeanName("localhost_12918", testDB));
    Object value = _server.getAttribute(objName, "PartitionGauge");
    Assert.assertTrue(value instanceof Long);
    Assert.assertEquals((Long) value, new Long(1));
    value = _server.getAttribute(objName, "SensorName");
    Assert.assertTrue(value instanceof String);
    Assert.assertEquals((String) value, String.format("%s.%s.%s.%s.%s",
        ClusterStatusMonitor.PARTICIPANT_STATUS_KEY, clusterName, ClusterStatusMonitor.DEFAULT_TAG,
        "localhost_12918", testDB));

    // localhost_12919 should have 1 partition because it's SLAVE
    objName =
        monitor.getObjectName(monitor.getPerInstanceResourceBeanName("localhost_12919", testDB));
    value = _server.getAttribute(objName, "PartitionGauge");
    Assert.assertTrue(value instanceof Long);
    Assert.assertEquals((Long) value, new Long(1));

    // localhost_12921 should have 0 partition because it's OFFLINE
    objName =
        monitor.getObjectName(monitor.getPerInstanceResourceBeanName("localhost_12921", testDB));
    value = _server.getAttribute(objName, "PartitionGauge");
    Assert.assertTrue(value instanceof Long);
    Assert.assertEquals((Long) value, new Long(0));

    // localhost_12922 should have 0 partition because it's DROPPED
    objName =
        monitor.getObjectName(monitor.getPerInstanceResourceBeanName("localhost_12922", testDB));
    value = _server.getAttribute(objName, "PartitionGauge");
    Assert.assertTrue(value instanceof Long);
    Assert.assertEquals((Long) value, new Long(0));

    // Missing localhost_12918 in best possible ideal-state should remove it from mbean
    bestPossibleStates.getInstanceStateMap(testDB, new Partition(testDB_0)).remove(
        "localhost_12918");
    monitor.setPerInstanceResourceStatus(bestPossibleStates, instanceConfigMap, resourceMap,
        stateModelDefMap);

    objName =
        monitor.getObjectName(monitor.getPerInstanceResourceBeanName("localhost_12918", testDB));
    Assert.assertFalse(_server.isRegistered(objName),
        "Fail to unregister PerInstanceResource mbean for localhost_12918");

    // Clean up
    monitor.reset();

    objName =
        monitor.getObjectName(monitor.getPerInstanceResourceBeanName("localhost_12920", testDB));
    Assert.assertFalse(_server.isRegistered(objName),
        "Fail to unregister PerInstanceResource mbean for localhost_12920");

    Assert.assertFalse(_server.isRegistered(clusterMonitorObjName),
        "Failed to unregister ClusterStatusMonitor.");

    System.out.println("END " + clusterName + " at " + new Date(System.currentTimeMillis()));
  }

  @Test()
  public void testMessageMetrics() throws Exception {
    String className = TestHelper.getTestClassName();
    String methodName = TestHelper.getTestMethodName();
    String clusterName = className + "_" + methodName;
    int n = 5;

    System.out.println("START " + clusterName + " at " + new Date(System.currentTimeMillis()));

    ClusterStatusMonitor monitor = new ClusterStatusMonitor(clusterName);
    monitor.active();
    ObjectName clusterMonitorObjName = monitor.getObjectName(monitor.clusterBeanName());

    Assert.assertTrue(_server.isRegistered(clusterMonitorObjName));

    Map<String, Set<Message>> instanceMessageMap = Maps.newHashMap();
    Set<String> liveInstanceSet = Sets.newHashSet();
    for (int i = 0; i < n; i++) {
      String instanceName = "localhost_" + (12918 + i);
      liveInstanceSet.add(instanceName);

      long now = System.currentTimeMillis();
      Set<Message> messages = Sets.newHashSet();
      // add 10 regular messages to each instance
      for (int j = 0; j < 10; j++) {
        Message m = new Message(Message.MessageType.STATE_TRANSITION, UUID.randomUUID().toString());
        m.setTgtName(instanceName);
        messages.add(m);
      }

      // add 10 past-due messages to each instance (using default completion period)
      for (int j = 0; j < 10; j++) {
        Message m = new Message(Message.MessageType.STATE_TRANSITION, UUID.randomUUID().toString());
        m.setTgtName(instanceName);
        m.setCreateTimeStamp(now - Message.MESSAGE_EXPECT_COMPLETION_PERIOD - 1000);
        messages.add(m);
      }

      // add other 5 past-due messages to each instance (using explicitly set COMPLETION time in message)
      for (int j = 0; j < 5; j++) {
        Message m = new Message(Message.MessageType.STATE_TRANSITION, UUID.randomUUID().toString());
        m.setTgtName(instanceName);
        m.setCompletionDueTimeStamp(now - 1000);
        messages.add(m);
      }
      instanceMessageMap.put(instanceName, messages);
    }

    monitor.setClusterInstanceStatus(liveInstanceSet, liveInstanceSet, Collections.emptySet(),
        Collections.emptyMap(), Collections.emptyMap(), Collections.emptyMap(), instanceMessageMap,
<<<<<<< HEAD
        null);
=======
        Collections.emptyMap());
>>>>>>> 18a89901

    Assert.assertEquals(monitor.getInstanceMessageQueueBacklog(), 25 * n);
    Assert.assertEquals(monitor.getTotalPastDueMessageGauge(), 15 * n);

    Object totalMsgSize =
        _server.getAttribute(clusterMonitorObjName, "InstanceMessageQueueBacklog");
    Assert.assertTrue(totalMsgSize instanceof Long);
    Assert.assertEquals((long) totalMsgSize, 25 * n);

    Object totalPastdueMsgCount =
        _server.getAttribute(clusterMonitorObjName, "TotalPastDueMessageGauge");
    Assert.assertTrue(totalPastdueMsgCount instanceof Long);
    Assert.assertEquals((long) totalPastdueMsgCount, 15 * n);

    for (String instance : liveInstanceSet) {
      ObjectName objName =
          monitor.getObjectName(monitor.getInstanceBeanName(instance));
      Object messageSize = _server.getAttribute(objName, "MessageQueueSizeGauge");
      Assert.assertTrue(messageSize instanceof Long);
      Assert.assertEquals((long) messageSize, 25L);

      Object pastdueMsgCount = _server.getAttribute(objName, "PastDueMessageGauge");
      Assert.assertTrue(pastdueMsgCount instanceof Long);
      Assert.assertEquals((long) pastdueMsgCount, 15L);
    }

    System.out.println("END " + clusterName + " at " + new Date(System.currentTimeMillis()));
  }

  @Test
  public void testResourceAggregation() throws JMException, IOException {
    String className = TestHelper.getTestClassName();
    String methodName = TestHelper.getTestMethodName();
    String clusterName = className + "_" + methodName;

    System.out.println("START " + clusterName + " at " + new Date(System.currentTimeMillis()));

    ClusterStatusMonitor monitor = new ClusterStatusMonitor(clusterName);
    monitor.active();
    ObjectName clusterMonitorObjName = monitor.getObjectName(monitor.clusterBeanName());

    Assert.assertTrue(_server.isRegistered(clusterMonitorObjName));

    int numInstance = 5;
    int numPartition = 10;
    int numReplica = 3;
    List<String> instances = new ArrayList<String>();
    for (int i = 0; i < numInstance; i++) {
      String instance = "localhost_" + (12918 + i);
      instances.add(instance);
    }

    ZNRecord idealStateRecord = DefaultIdealStateCalculator
        .calculateIdealState(instances, numPartition, numReplica, testDB, "MASTER", "SLAVE");
    IdealState idealState = new IdealState(TestResourceMonitor.deepCopyZNRecord(idealStateRecord));
    idealState.setMinActiveReplicas(numReplica);
    ExternalView externalView = new ExternalView(TestResourceMonitor.deepCopyZNRecord(idealStateRecord));
    StateModelDefinition stateModelDef =
        BuiltInStateModelDefinitions.MasterSlave.getStateModelDefinition();

    monitor.setResourceState(testDB, externalView, idealState, stateModelDef);

    Assert.assertEquals(monitor.getTotalPartitionGauge(), numPartition);
    Assert.assertEquals(monitor.getTotalResourceGauge(), 1);
    Assert.assertEquals(monitor.getMissingMinActiveReplicaPartitionGauge(), 0);
    Assert.assertEquals(monitor.getMissingTopStatePartitionGauge(), 0);
    Assert.assertEquals(monitor.getMissingReplicaPartitionGauge(), 0);
    Assert.assertEquals(monitor.getStateTransitionCounter(), 0);
    Assert.assertEquals(monitor.getPendingStateTransitionGuage(), 0);
    Assert.assertEquals(monitor.getDifferenceWithIdealStateGauge(), 0);

    int lessMinActiveReplica = 6;
    Random r = new Random();
    externalView = new ExternalView(TestResourceMonitor.deepCopyZNRecord(idealStateRecord));
    int start = r.nextInt(numPartition - lessMinActiveReplica - 1);
    for (int i = start; i < start + lessMinActiveReplica; i++) {
      String partition = testDB + "_" + i;
      Map<String, String> map = externalView.getStateMap(partition);
      Iterator<String> it = map.keySet().iterator();
      int flag = 0;
      while (it.hasNext()) {
        String key = it.next();
        if (map.get(key).equalsIgnoreCase("SLAVE")) {
          if (flag++ % 2 == 0) {
            map.put(key, "OFFLINE");
          } else {
            it.remove();
          }
        }
      }
      externalView.setStateMap(partition, map);
    }

    monitor.setResourceState(testDB, externalView, idealState, stateModelDef);
    Assert.assertEquals(monitor.getTotalPartitionGauge(), numPartition);
    Assert.assertEquals(monitor.getMissingMinActiveReplicaPartitionGauge(), lessMinActiveReplica);
    Assert.assertEquals(monitor.getMissingTopStatePartitionGauge(), 0);
    Assert.assertEquals(monitor.getMissingReplicaPartitionGauge(), lessMinActiveReplica);
    Assert.assertEquals(monitor.getStateTransitionCounter(), 0);
    Assert.assertEquals(monitor.getPendingStateTransitionGuage(), 0);
    Assert.assertEquals(monitor.getDifferenceWithIdealStateGauge(), lessMinActiveReplica);

    int missTopState = 7;
    externalView = new ExternalView(TestResourceMonitor.deepCopyZNRecord(idealStateRecord));
    start = r.nextInt(numPartition - missTopState - 1);
    for (int i = start; i < start + missTopState; i++) {
      String partition = testDB + "_" + i;
      Map<String, String> map = externalView.getStateMap(partition);
      int flag = 0;
      for (String key : map.keySet()) {
        if (map.get(key).equalsIgnoreCase("MASTER")) {
          if (flag++ % 2 == 0) {
            map.put(key, "OFFLINE");
          } else {
            map.remove(key);
          }
          break;
        }
      }
      externalView.setStateMap(partition, map);
    }

    monitor.setResourceState(testDB, externalView, idealState, stateModelDef);
    Assert.assertEquals(monitor.getTotalPartitionGauge(), numPartition);
    Assert.assertEquals(monitor.getMissingMinActiveReplicaPartitionGauge(), 0);
    Assert.assertEquals(monitor.getMissingTopStatePartitionGauge(), missTopState);
    Assert.assertEquals(monitor.getMissingReplicaPartitionGauge(), missTopState);
    Assert.assertEquals(monitor.getStateTransitionCounter(), 0);
    Assert.assertEquals(monitor.getPendingStateTransitionGuage(), 0);
    Assert.assertEquals(monitor.getDifferenceWithIdealStateGauge(), missTopState);

    int missReplica = 5;
    externalView = new ExternalView(TestResourceMonitor.deepCopyZNRecord(idealStateRecord));
    start = r.nextInt(numPartition - missReplica - 1);
    for (int i = start; i < start + missReplica; i++) {
      String partition = testDB + "_" + i;
      Map<String, String> map = externalView.getStateMap(partition);
      Iterator<String> it = map.keySet().iterator();
      while (it.hasNext()) {
        String key = it.next();
        if (map.get(key).equalsIgnoreCase("SLAVE")) {
          it.remove();
          break;
        }
      }
      externalView.setStateMap(partition, map);
    }

    monitor.setResourceState(testDB, externalView, idealState, stateModelDef);
    Assert.assertEquals(monitor.getTotalPartitionGauge(), numPartition);
    Assert.assertEquals(monitor.getMissingMinActiveReplicaPartitionGauge(), 0);
    Assert.assertEquals(monitor.getMissingTopStatePartitionGauge(), 0);
    Assert.assertEquals(monitor.getMissingReplicaPartitionGauge(), missReplica);
    Assert.assertEquals(monitor.getStateTransitionCounter(), 0);
    Assert.assertEquals(monitor.getPendingStateTransitionGuage(), 0);
    Assert.assertEquals(monitor.getDifferenceWithIdealStateGauge(), missReplica);

    int messageCount = 4;
    List<Message> messages = new ArrayList<>();
    for (int i = 0; i < messageCount; i++) {
      Message message = new Message(Message.MessageType.STATE_TRANSITION, "message" + i);
      message.setResourceName(testDB);
      message.setTgtName(instances.get(i % instances.size()));
      messages.add(message);
    }
    monitor.increaseMessageReceived(messages);
    Assert.assertEquals(monitor.getStateTransitionCounter(), messageCount);
    Assert.assertEquals(monitor.getPendingStateTransitionGuage(), 0);

    // test pending state transition message report and read
    messageCount = new Random().nextInt(numPartition) + 1;
    monitor.setResourcePendingMessages(testDB, messageCount);
    Assert.assertEquals(monitor.getPendingStateTransitionGuage(), messageCount);

    // Reset monitor.
    monitor.reset();
    Assert.assertFalse(_server.isRegistered(clusterMonitorObjName),
        "Failed to unregister ClusterStatusMonitor.");
  }

  @Test
  public void testUpdateInstanceCapacityStatus()
      throws MalformedObjectNameException, IOException, AttributeNotFoundException, MBeanException,
             ReflectionException, InstanceNotFoundException {
    String clusterName = "testCluster";
    List<Double> maxUsageList = ImmutableList.of(0.0d, 0.32d, 0.85d, 1.0d, 0.50d, 0.75d);
    Map<String, Double> maxUsageMap = new HashMap<>();
    Map<String, Map<String, Integer>> instanceCapacityMap = new HashMap<>();
    Random rand = new Random();

    for (int i = 0; i < maxUsageList.size(); i++) {
      String instanceName = "instance" + i;
      maxUsageMap.put(instanceName, maxUsageList.get(i));
      instanceCapacityMap.put(instanceName,
          ImmutableMap.of("capacity1", rand.nextInt(100), "capacity2", rand.nextInt(100)));
    }

    // Setup cluster status monitor.
    ClusterStatusMonitor monitor = new ClusterStatusMonitor(clusterName);
    monitor.active();
    ObjectName clusterMonitorObjName = monitor.getObjectName(monitor.clusterBeanName());

    // Cluster status monitor is registered.
    Assert.assertTrue(_server.isRegistered(clusterMonitorObjName));

    // Before calling setClusterInstanceStatus, instance monitors are not yet registered.
    for (Map.Entry<String, Double> entry : maxUsageMap.entrySet()) {
      String instance = entry.getKey();
      String instanceBeanName = String
          .format("%s,%s=%s", monitor.clusterBeanName(), ClusterStatusMonitor.INSTANCE_DN_KEY,
              instance);
      ObjectName instanceObjectName = monitor.getObjectName(instanceBeanName);

      Assert.assertFalse(_server.isRegistered(instanceObjectName));
    }

    // Call setClusterInstanceStatus to register instance monitors.
    monitor.setClusterInstanceStatus(maxUsageMap.keySet(), maxUsageMap.keySet(),
        Collections.emptySet(), Collections.emptyMap(), Collections.emptyMap(),
<<<<<<< HEAD
        Collections.emptyMap(), Collections.emptyMap(), null);
=======
        Collections.emptyMap(), Collections.emptyMap(), Collections.emptyMap());
>>>>>>> 18a89901

    // Update instance capacity status.
    for (Map.Entry<String, Double> usageEntry : maxUsageMap.entrySet()) {
      String instanceName = usageEntry.getKey();
      monitor.updateInstanceCapacityStatus(instanceName, usageEntry.getValue(),
          instanceCapacityMap.get(instanceName));
    }

    verifyCapacityMetrics(monitor, maxUsageMap, instanceCapacityMap);

    // Change capacity keys: "capacity2" -> "capacity3"
    for (String instanceName : instanceCapacityMap.keySet()) {
      instanceCapacityMap.put(instanceName,
          ImmutableMap.of("capacity1", rand.nextInt(100), "capacity3", rand.nextInt(100)));
    }

    // Update instance capacity status.
    for (Map.Entry<String, Double> usageEntry : maxUsageMap.entrySet()) {
      String instanceName = usageEntry.getKey();
      monitor.updateInstanceCapacityStatus(instanceName, usageEntry.getValue(),
          instanceCapacityMap.get(instanceName));
    }

    // "capacity2" metric should not exist in MBean server.
    String removedAttribute = "capacity2Gauge";
    for (Map.Entry<String, Map<String, Integer>> instanceEntry : instanceCapacityMap.entrySet()) {
      String instance = instanceEntry.getKey();
      String instanceBeanName = String
          .format("%s,%s=%s", monitor.clusterBeanName(), ClusterStatusMonitor.INSTANCE_DN_KEY,
              instance);
      ObjectName instanceObjectName = monitor.getObjectName(instanceBeanName);

      try {
        _server.getAttribute(instanceObjectName, removedAttribute);
        Assert.fail();
      } catch (AttributeNotFoundException ex) {
        // Expected AttributeNotFoundException because "capacity2Gauge" metric does not exist in
        // MBean server.
      }
    }

    verifyCapacityMetrics(monitor, maxUsageMap, instanceCapacityMap);

    // Reset monitor.
    monitor.reset();
    Assert.assertFalse(_server.isRegistered(clusterMonitorObjName),
        "Failed to unregister ClusterStatusMonitor.");
    for (String instance : maxUsageMap.keySet()) {
      String instanceBeanName =
          String.format("%s,%s=%s", monitor.clusterBeanName(), ClusterStatusMonitor.INSTANCE_DN_KEY, instance);
      ObjectName instanceObjectName = monitor.getObjectName(instanceBeanName);
      Assert.assertFalse(_server.isRegistered(instanceObjectName),
          "Failed to unregister instance monitor for instance: " + instance);
    }
  }

  @Test
  public void testRecordAvailableThreadsPerType() throws Exception {
    String className = TestHelper.getTestClassName();
    String methodName = TestHelper.getTestMethodName();
    String clusterName = className + "_" + methodName;

    ClusterStatusMonitor monitor = new ClusterStatusMonitor(clusterName);
    monitor.active();
    ObjectName clusterMonitorObjName = monitor.getObjectName(monitor.clusterBeanName());
    Assert.assertTrue(_server.isRegistered(clusterMonitorObjName));

    Map<String, InstanceConfig> instanceConfigMap = new HashMap<>();
    Map<String, LiveInstance> liveInstanceMap = new HashMap<>();
    for (int i = 0; i < 3; i++) {
      String instanceName = "localhost_" + (12918 + i);
      LiveInstance liveInstance = new LiveInstance(instanceName);
      InstanceConfig instanceConfig = new InstanceConfig(instanceName);
      liveInstanceMap.put(instanceName, liveInstance);
      instanceConfigMap.put(instanceName, instanceConfig);
    }

    ClusterConfig clusterConfig = new ClusterConfig(clusterName);
    clusterConfig.resetTaskQuotaRatioMap();
    clusterConfig.setTaskQuotaRatio("type1", 30);
    clusterConfig.setTaskQuotaRatio("type2", 10);

    TaskDataCache taskDataCache = Mockito.mock(TaskDataCache.class);
    when(taskDataCache.getJobConfigMap()).thenReturn(Collections.emptyMap());

    AssignableInstanceManager assignableInstanceManager = new AssignableInstanceManager();
    assignableInstanceManager.buildAssignableInstances(clusterConfig, taskDataCache,
        liveInstanceMap, instanceConfigMap);

    monitor.updateAvailableThreadsPerJob(assignableInstanceManager.getGlobalCapacityMap());
    ObjectName type1ObjectName = monitor.getObjectName(monitor.getJobBeanName("type1"));
    ObjectName type2ObjectName = monitor.getObjectName(monitor.getJobBeanName("type2"));
    Assert.assertTrue(_server.isRegistered(type1ObjectName));
    Assert.assertEquals(_server.getAttribute(type1ObjectName, "AvailableThreadGauge"), 90L);
    Assert.assertTrue(_server.isRegistered(type2ObjectName));
    Assert.assertEquals(_server.getAttribute(type2ObjectName, "AvailableThreadGauge"), 30L);

    TaskAssignResult taskAssignResult = Mockito.mock(TaskAssignResult.class);
    when(taskAssignResult.getQuotaType()).thenReturn("type1");
    // Use non-existing instance to bypass the actual assignment, but still decrease thread counts
    assignableInstanceManager.assign("UnknownInstance", taskAssignResult);
    // Do it twice for type 1
    assignableInstanceManager.assign("UnknownInstance", taskAssignResult);
    when(taskAssignResult.getQuotaType()).thenReturn("type2");
    assignableInstanceManager.assign("UnknownInstance", taskAssignResult);

    monitor.updateAvailableThreadsPerJob(assignableInstanceManager.getGlobalCapacityMap());
    Assert.assertEquals(_server.getAttribute(type1ObjectName, "AvailableThreadGauge"), 88L);
    Assert.assertEquals(_server.getAttribute(type2ObjectName, "AvailableThreadGauge"), 29L);
  }

  private void verifyCapacityMetrics(ClusterStatusMonitor monitor, Map<String, Double> maxUsageMap,
      Map<String, Map<String, Integer>> instanceCapacityMap)
      throws MalformedObjectNameException, IOException, AttributeNotFoundException, MBeanException,
             ReflectionException, InstanceNotFoundException {
    // Verify results.
    for (Map.Entry<String, Map<String, Integer>> instanceEntry : instanceCapacityMap.entrySet()) {
      String instance = instanceEntry.getKey();
      Map<String, Integer> capacityMap = instanceEntry.getValue();
      String instanceBeanName = String
          .format("%s,%s=%s", monitor.clusterBeanName(), ClusterStatusMonitor.INSTANCE_DN_KEY,
              instance);
      ObjectName instanceObjectName = monitor.getObjectName(instanceBeanName);

      Assert.assertTrue(_server.isRegistered(instanceObjectName));
      Assert.assertEquals(_server.getAttribute(instanceObjectName,
          InstanceMonitor.InstanceMonitorMetric.MAX_CAPACITY_USAGE_GAUGE.metricName()),
          maxUsageMap.get(instance));

      for (Map.Entry<String, Integer> capacityEntry : capacityMap.entrySet()) {
        String capacityKey = capacityEntry.getKey();
        String attributeName = capacityKey + "Gauge";
        Assert.assertEquals((long) _server.getAttribute(instanceObjectName, attributeName),
            (long) instanceCapacityMap.get(instance).get(capacityKey));
      }
    }
  }

  private void verifyMessageMetrics(ClusterStatusMonitor monitor, Map<String, Double> maxUsageMap,
      Map<String, Map<String, Integer>> instanceCapacityMap)
      throws MalformedObjectNameException, IOException, AttributeNotFoundException, MBeanException,
             ReflectionException, InstanceNotFoundException {
    // Verify results.
    for (Map.Entry<String, Map<String, Integer>> instanceEntry : instanceCapacityMap.entrySet()) {
      String instance = instanceEntry.getKey();
      Map<String, Integer> capacityMap = instanceEntry.getValue();
      String instanceBeanName = String
          .format("%s,%s=%s", monitor.clusterBeanName(), ClusterStatusMonitor.INSTANCE_DN_KEY,
              instance);
      ObjectName instanceObjectName = monitor.getObjectName(instanceBeanName);

      Assert.assertTrue(_server.isRegistered(instanceObjectName));
      Assert.assertEquals(_server.getAttribute(instanceObjectName,
          InstanceMonitor.InstanceMonitorMetric.MAX_CAPACITY_USAGE_GAUGE.metricName()),
          maxUsageMap.get(instance));

      for (Map.Entry<String, Integer> capacityEntry : capacityMap.entrySet()) {
        String capacityKey = capacityEntry.getKey();
        String attributeName = capacityKey + "Gauge";
        Assert.assertEquals((long) _server.getAttribute(instanceObjectName, attributeName),
            (long) instanceCapacityMap.get(instance).get(capacityKey));
      }
    }
  }

  @Test
  public void testClusterLevelInstanceOperationCounts() throws Exception {
    String clusterName = "TestCluster";
    ClusterStatusMonitor monitor = new ClusterStatusMonitor(clusterName);
    monitor.active();

    ObjectName clusterMonitorObjName = monitor.getObjectName(monitor.clusterBeanName());

    // Create test instances with different operations
    Map<String, org.apache.helix.model.InstanceConfig> instanceConfigMap = new HashMap<>();

    // 3 instances in ENABLE
    for (int i = 0; i < 3; i++) {
      String instanceName = "instance_enable_" + i;
      org.apache.helix.model.InstanceConfig config = new org.apache.helix.model.InstanceConfig(instanceName);
      org.apache.helix.model.InstanceConfig.InstanceOperation enableOp =
          new org.apache.helix.model.InstanceConfig.InstanceOperation.Builder()
              .setOperation(org.apache.helix.constants.InstanceConstants.InstanceOperation.ENABLE)
              .build();
      config.setInstanceOperation(enableOp);
      instanceConfigMap.put(instanceName, config);
    }

    // 2 instances in EVACUATE
    for (int i = 0; i < 2; i++) {
      String instanceName = "instance_evacuate_" + i;
      org.apache.helix.model.InstanceConfig config = new org.apache.helix.model.InstanceConfig(instanceName);
      org.apache.helix.model.InstanceConfig.InstanceOperation evacuateOp =
          new org.apache.helix.model.InstanceConfig.InstanceOperation.Builder()
              .setOperation(org.apache.helix.constants.InstanceConstants.InstanceOperation.EVACUATE)
              .build();
      config.setInstanceOperation(evacuateOp);
      instanceConfigMap.put(instanceName, config);
    }

    // 1 instance in DISABLE
    String instanceName = "instance_disable_0";
    org.apache.helix.model.InstanceConfig config = new org.apache.helix.model.InstanceConfig(instanceName);
    org.apache.helix.model.InstanceConfig.InstanceOperation disableOp =
        new org.apache.helix.model.InstanceConfig.InstanceOperation.Builder()
            .setOperation(org.apache.helix.constants.InstanceConstants.InstanceOperation.DISABLE)
            .build();
    config.setInstanceOperation(disableOp);
    instanceConfigMap.put(instanceName, config);

    // 1 instance in SWAP_IN
    instanceName = "instance_swapin_0";
    config = new org.apache.helix.model.InstanceConfig(instanceName);
    org.apache.helix.model.InstanceConfig.InstanceOperation swapInOp =
        new org.apache.helix.model.InstanceConfig.InstanceOperation.Builder()
            .setOperation(org.apache.helix.constants.InstanceConstants.InstanceOperation.SWAP_IN)
            .build();
    config.setInstanceOperation(swapInOp);
    instanceConfigMap.put(instanceName, config);

    // 1 instance in UNKNOWN
    instanceName = "instance_unknown_0";
    config = new org.apache.helix.model.InstanceConfig(instanceName);
    org.apache.helix.model.InstanceConfig.InstanceOperation unknownOp =
        new org.apache.helix.model.InstanceConfig.InstanceOperation.Builder()
            .setOperation(org.apache.helix.constants.InstanceConstants.InstanceOperation.UNKNOWN)
            .build();
    config.setInstanceOperation(unknownOp);
    instanceConfigMap.put(instanceName, config);

    // 2 instances with no operation set (should default to ENABLE)
    for (int i = 0; i < 2; i++) {
      instanceName = "instance_noOp_" + i;
      config = new org.apache.helix.model.InstanceConfig(instanceName);
      // Don't set any operation - should default to ENABLE
      instanceConfigMap.put(instanceName, config);
    }

    // Update cluster status with these instances
    monitor.setClusterInstanceStatus(
        instanceConfigMap.keySet(),  // liveInstanceSet
        instanceConfigMap.keySet(),  // instanceSet
        Collections.emptySet(),      // disabledInstanceSet
        Collections.emptyMap(),      // disabledPartitions
        Collections.emptyMap(),      // oldDisabledPartitions
        Collections.emptyMap(),      // tags
        Collections.emptyMap(),      // instanceMessageMap
        instanceConfigMap            // instanceConfigMap
    );

    // Verify cluster-level counts
    // ENABLE: 3 explicit + 2 with no operation = 5
    Assert.assertEquals(monitor.getInstancesInOperationEnableGauge(), 5L);
    Assert.assertEquals(_server.getAttribute(clusterMonitorObjName, "InstancesInOperationEnableGauge"), 5L);

    // EVACUATE: 2
    Assert.assertEquals(monitor.getInstancesInOperationEvacuateGauge(), 2L);
    Assert.assertEquals(_server.getAttribute(clusterMonitorObjName, "InstancesInOperationEvacuateGauge"), 2L);

    // DISABLE: 1
    Assert.assertEquals(monitor.getInstancesInOperationDisableGauge(), 1L);
    Assert.assertEquals(_server.getAttribute(clusterMonitorObjName, "InstancesInOperationDisableGauge"), 1L);

    // SWAP_IN: 1
    Assert.assertEquals(monitor.getInstancesInOperationSwapInGauge(), 1L);
    Assert.assertEquals(_server.getAttribute(clusterMonitorObjName, "InstancesInOperationSwapInGauge"), 1L);

    // UNKNOWN: 1
    Assert.assertEquals(monitor.getInstancesInOperationUnknownGauge(), 1L);
    Assert.assertEquals(_server.getAttribute(clusterMonitorObjName, "InstancesInOperationUnknownGauge"), 1L);

    // Now change some operations and verify counts update
    instanceConfigMap.clear();

    // Change to: 8 ENABLE, 1 EVACUATE, 0 others
    for (int i = 0; i < 8; i++) {
      instanceName = "instance_" + i;
      config = new org.apache.helix.model.InstanceConfig(instanceName);
      org.apache.helix.model.InstanceConfig.InstanceOperation enableOp =
          new org.apache.helix.model.InstanceConfig.InstanceOperation.Builder()
              .setOperation(org.apache.helix.constants.InstanceConstants.InstanceOperation.ENABLE)
              .build();
      config.setInstanceOperation(enableOp);
      instanceConfigMap.put(instanceName, config);
    }

    instanceName = "instance_evacuate";
    config = new org.apache.helix.model.InstanceConfig(instanceName);
    org.apache.helix.model.InstanceConfig.InstanceOperation evacuateOp =
        new org.apache.helix.model.InstanceConfig.InstanceOperation.Builder()
            .setOperation(org.apache.helix.constants.InstanceConstants.InstanceOperation.EVACUATE)
            .build();
    config.setInstanceOperation(evacuateOp);
    instanceConfigMap.put(instanceName, config);

    monitor.setClusterInstanceStatus(
        instanceConfigMap.keySet(),
        instanceConfigMap.keySet(),
        Collections.emptySet(),
        Collections.emptyMap(),
        Collections.emptyMap(),
        Collections.emptyMap(),
        Collections.emptyMap(),
        instanceConfigMap
    );

    // Verify updated counts
    Assert.assertEquals(monitor.getInstancesInOperationEnableGauge(), 8L);
    Assert.assertEquals(monitor.getInstancesInOperationEvacuateGauge(), 1L);
    Assert.assertEquals(monitor.getInstancesInOperationDisableGauge(), 0L);
    Assert.assertEquals(monitor.getInstancesInOperationSwapInGauge(), 0L);
    Assert.assertEquals(monitor.getInstancesInOperationUnknownGauge(), 0L);

    monitor.reset();
  }
}<|MERGE_RESOLUTION|>--- conflicted
+++ resolved
@@ -226,11 +226,7 @@
 
     monitor.setClusterInstanceStatus(liveInstanceSet, liveInstanceSet, Collections.emptySet(),
         Collections.emptyMap(), Collections.emptyMap(), Collections.emptyMap(), instanceMessageMap,
-<<<<<<< HEAD
-        null);
-=======
         Collections.emptyMap());
->>>>>>> 18a89901
 
     Assert.assertEquals(monitor.getInstanceMessageQueueBacklog(), 25 * n);
     Assert.assertEquals(monitor.getTotalPastDueMessageGauge(), 15 * n);
@@ -450,11 +446,7 @@
     // Call setClusterInstanceStatus to register instance monitors.
     monitor.setClusterInstanceStatus(maxUsageMap.keySet(), maxUsageMap.keySet(),
         Collections.emptySet(), Collections.emptyMap(), Collections.emptyMap(),
-<<<<<<< HEAD
-        Collections.emptyMap(), Collections.emptyMap(), null);
-=======
         Collections.emptyMap(), Collections.emptyMap(), Collections.emptyMap());
->>>>>>> 18a89901
 
     // Update instance capacity status.
     for (Map.Entry<String, Double> usageEntry : maxUsageMap.entrySet()) {
