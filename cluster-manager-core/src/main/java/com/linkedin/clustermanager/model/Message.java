--- conflicted
+++ resolved
@@ -26,17 +26,10 @@
 
   public enum Attributes
   {
-<<<<<<< HEAD
-    MSG_ID, SRC_SESSION_ID, TGT_SESSION_ID, SRC_NAME, TGT_NAME, 
-    MSG_STATE, STATE_UNIT_KEY, STATE_UNIT_GROUP, FROM_STATE, TO_STATE, 
-    STATE_MODEL_DEF, CREATE_TIMESTAMP, READ_TIMESTAMP, EXECUTE_START_TIMESTAMP, MSG_TYPE, 
-    MSG_SUBTYPE, CORRELATION_ID, MESSAGE_RESULT, EXE_SESSION_ID, MESSAGE_TIMEOUT;
-=======
     MSG_ID, SRC_SESSION_ID, TGT_SESSION_ID, SRC_NAME, TGT_NAME,
     MSG_STATE, STATE_UNIT_KEY, STATE_UNIT_GROUP, FROM_STATE, TO_STATE,
     STATE_MODEL_DEF, CREATE_TIMESTAMP, READ_TIMESTAMP, EXECUTE_START_TIMESTAMP, MSG_TYPE,
-    MSG_SUBTYPE, CORRELATION_ID, MESSAGE_RESULT, EXE_SESSION_ID;
->>>>>>> 53185c53
+    MSG_SUBTYPE, CORRELATION_ID, MESSAGE_RESULT, EXE_SESSION_ID, MESSAGE_TIMEOUT;
   }
 
   public Message(MessageType type, String msgId)
