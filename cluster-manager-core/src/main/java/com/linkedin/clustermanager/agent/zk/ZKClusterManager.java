package com.linkedin.clustermanager.agent.zk;

import static com.linkedin.clustermanager.CMConstants.ChangeType.CONFIG;
import static com.linkedin.clustermanager.CMConstants.ChangeType.CURRENT_STATE;
import static com.linkedin.clustermanager.CMConstants.ChangeType.EXTERNAL_VIEW;
import static com.linkedin.clustermanager.CMConstants.ChangeType.IDEAL_STATE;
import static com.linkedin.clustermanager.CMConstants.ChangeType.LIVE_INSTANCE;
import static com.linkedin.clustermanager.CMConstants.ChangeType.MESSAGE;

import java.util.ArrayList;
import java.util.Iterator;
import java.util.List;
import java.util.Timer;
import java.util.UUID;
import java.util.concurrent.TimeUnit;

import org.I0Itec.zkclient.ZkConnection;
import org.I0Itec.zkclient.serialize.ZkSerializer;
import org.apache.log4j.Logger;
import org.apache.zookeeper.CreateMode;
import org.apache.zookeeper.Watcher.Event.EventType;
import org.apache.zookeeper.Watcher.Event.KeeperState;

import com.linkedin.clustermanager.CMConstants;
import com.linkedin.clustermanager.CMConstants.ChangeType;
import com.linkedin.clustermanager.CMConstants.ZNAttribute;
import com.linkedin.clustermanager.ClusterDataAccessor;
import com.linkedin.clustermanager.ClusterDataAccessor.ClusterPropertyType;
import com.linkedin.clustermanager.ClusterDataAccessor.ControllerPropertyType;
import com.linkedin.clustermanager.ClusterDataAccessor.InstancePropertyType;
import com.linkedin.clustermanager.ClusterManagementService;
import com.linkedin.clustermanager.ClusterManager;
import com.linkedin.clustermanager.ClusterManagerException;
import com.linkedin.clustermanager.ClusterMessagingService;
import com.linkedin.clustermanager.ConfigChangeListener;
import com.linkedin.clustermanager.ControllerChangeListener;
import com.linkedin.clustermanager.CurrentStateChangeListener;
import com.linkedin.clustermanager.ExternalViewChangeListener;
import com.linkedin.clustermanager.IdealStateChangeListener;
import com.linkedin.clustermanager.InstanceType;
import com.linkedin.clustermanager.LiveInstanceChangeListener;
import com.linkedin.clustermanager.MessageListener;
import com.linkedin.clustermanager.ZNRecord;
import com.linkedin.clustermanager.monitoring.ZKPathDataDumpTask;
import com.linkedin.clustermanager.participant.DistClusterControllerElection;
import com.linkedin.clustermanager.store.PropertySerializer;
import com.linkedin.clustermanager.store.PropertyStore;
import com.linkedin.clustermanager.store.zk.ZKPropertyStore;
import com.linkedin.clustermanager.util.CMUtil;

public class ZKClusterManager implements ClusterManager
{
  private static Logger logger = Logger.getLogger(ZKClusterManager.class);
  private static final int RETRY_LIMIT = 3;
  private static final int CONNECTIONTIMEOUT = 10000;
  private final String _clusterName;
  private final String _instanceName;
  private final String _zkConnectString;
  private static final int SESSIONTIMEOUT = 30000;
  private ZKDataAccessor _accessor;
  private ZkClient _zkClient = null;
  private List<CallbackHandler> _handlers;
  private final ZkStateChangeListener _zkStateChangeListener;
  private final InstanceType _instanceType;
  private String _sessionId;
  private Timer _timer;
  private CallbackHandler _leaderElectionHandler = null;

  public ZKClusterManager(String clusterName, InstanceType instanceType,
      String zkConnectString) throws Exception
  {
    this(clusterName, null, instanceType, zkConnectString);
  }

  public ZKClusterManager(String clusterName, String instanceName,
      InstanceType instanceType, String zkConnectString) throws Exception
  {
    this(clusterName, instanceName, instanceType, zkConnectString, null);
  }

  public ZKClusterManager(String clusterName, String instanceName,
      InstanceType instanceType, String zkConnectString, ZkClient zkClient)
      throws Exception
  {
    logger.info("Cluster manager created: " + clusterName + " instance: " + 
        instanceName +" type:" + instanceType+" zkSvr:"+zkConnectString);
    _clusterName = clusterName;
    _instanceName = instanceName;
    this._instanceType = instanceType;
    _zkConnectString = zkConnectString;
    _zkStateChangeListener = new ZkStateChangeListener(this);
    _timer = null;
    _handlers = new ArrayList<CallbackHandler>();
    _zkClient = zkClient;
    connect();
  }

  private boolean isInstanceSetup()
  {
    if (_instanceType == InstanceType.PARTICIPANT)
    {
      boolean isValid = _zkClient.exists(CMUtil.getConfigPath(_clusterName,
          _instanceName))
          && _zkClient.exists(CMUtil
              .getMessagePath(_clusterName, _instanceName))
          && _zkClient.exists(CMUtil.getCurrentStateBasePath(_clusterName,
              _instanceName))
          && _zkClient.exists(CMUtil.getStatusUpdatesPath(_clusterName,
              _instanceName))
          && _zkClient
              .exists(CMUtil.getErrorsPath(_clusterName, _instanceName));
      return isValid;
    }
    return true;
  }

  @Override
  public void addIdealStateChangeListener(
      final IdealStateChangeListener listener) throws Exception
  {
    final String path = CMUtil.getIdealStatePath(_clusterName);
    CallbackHandler callbackHandler = createCallBackHandler(path, listener,
        new EventType[]
        { EventType.NodeDataChanged, EventType.NodeDeleted,
            EventType.NodeCreated }, IDEAL_STATE);
    _handlers.add(callbackHandler);
  }

  @Override
  public void addLiveInstanceChangeListener(LiveInstanceChangeListener listener)
      throws Exception
  {
    final String path = CMUtil.getLiveInstancesPath(_clusterName);
    CallbackHandler callbackHandler = createCallBackHandler(path, listener,
        new EventType[]
        { EventType.NodeChildrenChanged, EventType.NodeDeleted,
            EventType.NodeCreated }, LIVE_INSTANCE);
    _handlers.add(callbackHandler);
  }

  @Override
  public void addConfigChangeListener(ConfigChangeListener listener)
  {
    final String path = CMUtil.getConfigPath(_clusterName);

    CallbackHandler callbackHandler = createCallBackHandler(path, listener,
        new EventType[]
        { EventType.NodeChildrenChanged }, CONFIG);
    _handlers.add(callbackHandler);
  }

  @Override
  public void addMessageListener(MessageListener listener, String instanceName)
  {
    final String path = CMUtil.getMessagePath(_clusterName, instanceName);

    CallbackHandler callbackHandler = createCallBackHandler(path, listener,
        new EventType[]
        { EventType.NodeChildrenChanged, EventType.NodeDeleted,
            EventType.NodeCreated }, MESSAGE);
    _handlers.add(callbackHandler);
  }

  @Override
  public void addCurrentStateChangeListener(
      CurrentStateChangeListener listener, String instanceName, String sessionId)
  {
    final String path = CMUtil.getCurrentStateBasePath(_clusterName,
        instanceName) + "/" + sessionId;

    CallbackHandler callbackHandler = createCallBackHandler(path, listener,
        new EventType[]
        { EventType.NodeChildrenChanged, EventType.NodeDeleted,
            EventType.NodeCreated }, CURRENT_STATE);
    _handlers.add(callbackHandler);
  }

  @Override
  public void addExternalViewChangeListener(ExternalViewChangeListener listener)
  {

    final String path = CMUtil.getExternalViewPath(_clusterName);

    CallbackHandler callbackHandler = createCallBackHandler(path, listener,
        new EventType[]
        { EventType.NodeDataChanged, EventType.NodeDeleted,
            EventType.NodeCreated }, EXTERNAL_VIEW);
    _handlers.add(callbackHandler);
  }

  @Override
  public ClusterDataAccessor getDataAccessor()
  {
    return _accessor;
  }

  @Override
  public String getClusterName()
  {
    return _clusterName;
  }

  @Override
  public String getInstanceName()
  {
    return _instanceName;
  }

  @Override
  public void connect() throws Exception
  {
    logger.info("Clustermanager.connect()");
    if (_zkStateChangeListener.isConnected())
    {
      return;
    }
    createClient(_zkConnectString, SESSIONTIMEOUT);

    if (!isClusterSetup())
    {
      throw new Exception(
          "Initial cluster structure is not set up for cluster:" + _clusterName);
    }
    if (!isInstanceSetup())
    {
      throw new Exception(
          "Initial cluster structure is not set up for instance:"
              + _instanceName + " instanceType:" + _instanceType);
    }
  }

  @Override
  public void disconnect()
  {
    _zkClient.close();
  }

  @Override
  public String getSessionId()
  {
    return _sessionId;
  }

  @Override
  public boolean isConnected()
  {
    return _zkStateChangeListener.isConnected();
  }

  @Override
  public long getLastNotificationTime()
  {
    return -1;
    // return _zkClient.;
  }

  @Override
  public void addControllerListener(ControllerChangeListener listener)
  {
    final String path = CMUtil.getControllerPath(_clusterName);
    logger.info("Add controller listener at: "+ path);
    CallbackHandler callbackHandler = createCallBackHandler(path, listener,
        new EventType[]
        { EventType.NodeChildrenChanged, EventType.NodeDeleted,
            EventType.NodeCreated }, ChangeType.CONTROLLER);
    _handlers.add(callbackHandler);
  }

  @Override
  public boolean removeListener(Object listener)
  {
    removeListenerFromList(listener, _handlers);
    return true;
  }

  private void removeListenerFromList(Object listener,
      List<CallbackHandler> handlers)
  {
    if (handlers != null && handlers.size() > 0)
    {
      Iterator<CallbackHandler> iterator = handlers.iterator();
      while (iterator.hasNext())
      {
        CallbackHandler handler = iterator.next();
        // simply compare ref
        if (handler.getListener().equals(listener))
        {
          handler.reset();
          iterator.remove();
        }
      }
    }
  }

  private void addLiveInstance()
  {
    ZNRecord metaData = new ZNRecord();
    // set it from the session
    metaData.setId(_instanceName);
    metaData.setSimpleField(CMConstants.ZNAttribute.SESSION_ID.toString(),
        _sessionId);
    
    logger.info("Add live instance: InstanceName: "+_instanceName+" Session id:"+_sessionId);
    
    _accessor.setClusterProperty(ClusterPropertyType.LIVEINSTANCES,
        _instanceName, metaData, CreateMode.EPHEMERAL);
    String currentStatePathParent = CMUtil.getCurrentStateBasePath(
        _clusterName, _instanceName) + "/" + getSessionId();
    if (!_zkClient.exists(currentStatePathParent))
    {
      _zkClient.createPersistent(currentStatePathParent);
      logger.info("Creating current state path " + currentStatePathParent);
    }
  }

  private void startStatusUpdatedumpTask()
  {
    long initialDelay = 30 * 60 * 1000;
    long period = 120 * 60 * 1000;
    int timeThresholdNoChange = 180 * 60 * 1000;
    String path = CMUtil.getInstancePropertyPath(_clusterName, _instanceName,
        InstancePropertyType.STATUSUPDATES);
    List<String> paths = new ArrayList<String>();
    paths.add(path);
    if (_timer == null)
    {
      _timer = new Timer();
      _timer.scheduleAtFixedRate(new ZKPathDataDumpTask(_zkClient, paths,
          timeThresholdNoChange), initialDelay, period);
    }
  }

  private void createClient(String zkServers, int sessionTimeout)
      throws Exception
  {
    if (_zkClient == null)
    {
      ZkSerializer zkSerializer = new ZNRecordSerializer();
      _zkClient = new ZkClient(zkServers, sessionTimeout, CONNECTIONTIMEOUT,
          zkSerializer);
    }
    _accessor = new ZKDataAccessor(_clusterName, _zkClient);
    int retryCount = 0;
    _zkClient.subscribeStateChanges(_zkStateChangeListener);
    while (retryCount < RETRY_LIMIT)
    {
      try
      {
        _zkClient.waitUntilConnected(sessionTimeout, TimeUnit.MILLISECONDS);
        _zkStateChangeListener.handleNewSession();
        _zkStateChangeListener.handleStateChanged(KeeperState.SyncConnected);
        break;
      } catch (Exception e)
      {
        retryCount++;
        // log
        if (retryCount == RETRY_LIMIT)
        {
          throw e;
        }
      }
    }
  }

  private CallbackHandler createCallBackHandler(String path, Object listener,
      EventType[] eventTypes, ChangeType changeType)
  {
    if (listener == null)
    {
      throw new ClusterManagerException("Listener cannot be null");
    }
    return new CallbackHandler(this, _zkClient, path, listener, eventTypes,
        changeType);
  }

  private boolean isClusterSetup()
  {
    String idealStatePath = CMUtil.getIdealStatePath(_clusterName);
    boolean isValid = _zkClient.exists(idealStatePath)
        && _zkClient.exists(CMUtil.getConfigPath(_clusterName))
        && _zkClient.exists(CMUtil.getLiveInstancesPath(_clusterName))
        && _zkClient.exists(CMUtil.getMemberInstancesPath(_clusterName))
        && _zkClient.exists(CMUtil.getExternalViewPath(_clusterName));
    return isValid;
  }

  /**
   * This will be invoked when ever a new session is created<br/>
   * 
   * case 1: the cluster manager was a participant carry over current state, add
   * live instance, and invoke message listener; case 2: the cluster manager was
   * controller and was a leader before do leader election, and if it becomes
   * leader again, invoke ideal state listener, current state listener, etc. if
   * it fails to become leader in the new session, then becomes standby; case 3:
   * the cluster manager was controller and was NOT a leader before do leader
   * election, and if it becomes leader, instantiate and invoke ideal state
   * listener, current state listener, etc. if if fails to become leader in the
   * new session, stay as standby
   */

  protected void handleNewSession()
  {
    _sessionId = UUID.randomUUID().toString();
<<<<<<< HEAD
    resetHandlers(_handlers);

=======
    resetHandlers(_participantHandlers);
    resetHandlers(_controllerHandlers);
    logger.info("Handling new session, session id:"+_sessionId);
    
>>>>>>> 91091bac
    if (_instanceType == InstanceType.PARTICIPANT
        || _instanceType == InstanceType.CONTROLLER_PARTICIPANT)
    {
      // Check if liveInstancePath for the instance already exists. If yes, throw exception
      if(_accessor.getClusterProperty(ClusterPropertyType.LIVEINSTANCES, _instanceName) != null)
      {
        logger.warn("find liveinstance record for "+_instanceName + " in cluster "+_clusterName);
        // Wait for a while, in case previous storage node exits unexpectedly and its liveinstance
        // still hangs around until session timeout happens
        try
        {
          Thread.currentThread().sleep(SESSIONTIMEOUT + 5000);
        } 
        catch (InterruptedException e)
        {
          e.printStackTrace();
        }
        if(_accessor.getClusterProperty(ClusterPropertyType.LIVEINSTANCES, _instanceName) != null)
        {
            String errorMessage = "instance " + _instanceName + " already has a liveinstance in cluster " + _clusterName;
            logger.error(errorMessage);
            throw new ClusterManagerException(errorMessage);
        }
      }
      carryOverPreviousCurrentState();
      addLiveInstance();
      startStatusUpdatedumpTask();
    }

    if (_instanceType == InstanceType.CONTROLLER
        || _instanceType == InstanceType.CONTROLLER_PARTICIPANT)
    {
      if (_leaderElectionHandler == null)
      {
        final String path = CMUtil.getControllerPath(_clusterName);

        _leaderElectionHandler = createCallBackHandler(path,
            new DistClusterControllerElection(_zkConnectString), new EventType[]
            { EventType.NodeChildrenChanged, EventType.NodeDeleted,
                EventType.NodeCreated }, ChangeType.CONTROLLER);
      } else
      {
        _leaderElectionHandler.init();
      }
    }

    if (_instanceType == InstanceType.PARTICIPANT
        || _instanceType == InstanceType.CONTROLLER_PARTICIPANT
        || (_instanceType == InstanceType.CONTROLLER && isLeader()))
    {
      initHandlers(_handlers);
    }
  }

  private void resetHandlers(List<CallbackHandler> handlers)
  {
    if (handlers != null && handlers.size() > 0)
    {
      for (CallbackHandler handler : handlers)
      {
        handler.reset();
      }
    }
  }

  private void initHandlers(List<CallbackHandler> handlers)
  {
    if (handlers != null && handlers.size() > 0)
    {
      for (CallbackHandler handler : handlers)
      {
        handler.init();
      }
    }
  }

  private boolean isLeader()
  {
    boolean ret = true;

    ZNRecord leaderRecord = _accessor
        .getControllerProperty(ControllerPropertyType.LEADER);
    if (leaderRecord == null)
    {
      ret = false;
    } else
    {
      String leader = leaderRecord.getSimpleField(ControllerPropertyType.LEADER
          .toString());

      if (leader == null || !leader.equals(_instanceName))
      {
        ret = false;
      }
    }
    return ret;
  }

	private void carryOverPreviousCurrentState()
	{
		List<String> subPaths = _accessor.getInstancePropertySubPaths(
		    _instanceName, InstancePropertyType.CURRENTSTATES);
		for (String previousSessionId : subPaths)
		{
			List<ZNRecord> previousCurrentStates = _accessor.getInstancePropertyList(
			    _instanceName, previousSessionId, InstancePropertyType.CURRENTSTATES);
			for (ZNRecord previousCurrentState : previousCurrentStates)
			{
				if (!previousSessionId.equalsIgnoreCase(_sessionId))
				{
					logger.info("Carrying over old session:" + previousSessionId
					    + " resource " + previousCurrentState.getId() + " to new session:" +
					    _sessionId);
					for (String resourceKey : previousCurrentState.mapFields.keySet())
					{
						previousCurrentState.getMapField(resourceKey).put(
						    ZNAttribute.CURRENT_STATE.toString(), "OFFLINE");
					}
					previousCurrentState.setSimpleField(
					    CMConstants.ZNAttribute.SESSION_ID.toString(), _sessionId);
					_accessor.setInstanceProperty(_instanceName,
					    InstancePropertyType.CURRENTSTATES, _sessionId,
					    previousCurrentState.getId(), previousCurrentState);
				}
			}
		}
		// Deleted old current state
		for (String previousSessionId : subPaths)
		{
			if (!previousSessionId.equalsIgnoreCase(_sessionId))
			{
				String path = CMUtil.getInstancePropertyPath(_clusterName,
				    _instanceName, InstancePropertyType.CURRENTSTATES);
				_zkClient.deleteRecursive(path + "/" + previousSessionId);
				logger.info("Deleting previous current state. path: " + path + "/"
				    + previousSessionId);
			}
		}
	}
	
	@Override
	public <T> PropertyStore<T> getPropertyStore(String rootNamespace, PropertySerializer<T> serializer)
	{
	  String path = "/" + _clusterName + "/" + "PRPOPERTY_STORE" + "/" + rootNamespace;
	  if (!_zkClient.exists(path))
	  {
	    _zkClient.createPersistent(path);
	  }
	  
	  return new ZKPropertyStore<T>((ZkConnection)_zkClient.getConnection(), serializer, path);
	}
	
  @Override
  public ClusterManagementService getClusterManagmentTool()
  {
    // TODO Auto-generated method stub
    return null;
  }

  @Override
  public ClusterMessagingService getMessagingService()
  {
    // TODO Auto-generated method stub
    return null;
  }

  @Override
  public InstanceType getInstanceType()
  {
    return _instanceType;
  }

}<|MERGE_RESOLUTION|>--- conflicted
+++ resolved
@@ -401,15 +401,10 @@
   protected void handleNewSession()
   {
     _sessionId = UUID.randomUUID().toString();
-<<<<<<< HEAD
     resetHandlers(_handlers);
 
-=======
-    resetHandlers(_participantHandlers);
-    resetHandlers(_controllerHandlers);
-    logger.info("Handling new session, session id:"+_sessionId);
+    logger.info("Handling new session, session id:" + _sessionId);
     
->>>>>>> 91091bac
     if (_instanceType == InstanceType.PARTICIPANT
         || _instanceType == InstanceType.CONTROLLER_PARTICIPANT)
     {
