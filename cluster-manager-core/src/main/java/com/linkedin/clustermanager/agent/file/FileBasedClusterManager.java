--- conflicted
+++ resolved
@@ -633,7 +633,6 @@
     return _instanceType;
   }
 
-<<<<<<< HEAD
 @Override
 public void addHealthStateChangeListener(HealthStateChangeListener listener,
 		String instanceName) throws Exception {
@@ -641,14 +640,8 @@
 	
 }
 
-  // TODO remove it
-  // temp test
-  /*
-  public static void main(String[] args) throws Exception
-=======
-  @Override
-  public String getVersion()
->>>>>>> c1c3f17d
+@Override
+public String getVersion()
   {
     throw new UnsupportedOperationException("getVersion() not implemented in FileClusterManager");
   }
